--- conflicted
+++ resolved
@@ -544,12 +544,7 @@
         f = self._TEST_FONTS["fixed"]
         self.assertEqual(f.name, "Inconsolata")
 
-<<<<<<< HEAD
-        nf = nullfont()
-        self.assertRaises(AttributeError, lambda: nf.name)
-=======
         self.assertRaises(AttributeError, lambda: nullfont().name)
->>>>>>> 78376359
 
     def test_freetype_Font_size(self):
         f = ft.Font(None, size=12)
