--- conflicted
+++ resolved
@@ -544,12 +544,7 @@
         f = self._TEST_FONTS["fixed"]
         self.assertEqual(f.name, "Inconsolata")
 
-<<<<<<< HEAD
-        nf = nullfont()
-        self.assertRaises(pygame.error, lambda: nf.name)
-=======
         self.assertRaises(AttributeError, lambda: nullfont().name)
->>>>>>> 956a0b6f
 
     def test_freetype_Font_size(self):
         f = ft.Font(None, size=12)
