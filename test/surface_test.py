import os
import unittest
from pygame.tests import test_utils
from pygame.tests.test_utils import (
    example_path,
    SurfaceSubclass,
)

try:
    from pygame.tests.test_utils.arrinter import *
except (ImportError, NameError):
    pass
import pygame
from pygame.locals import *
from pygame.bufferproxy import BufferProxy

import platform
import gc
import weakref
import ctypes
import itertools

IS_PYPY = "PyPy" == platform.python_implementation()


class SurfaceTypeTest(unittest.TestCase):
    def test_surface__pixel_format_as_surface_subclass(self):
        """Ensure a subclassed surface can be used for pixel format
        when creating a new surface."""
        expected_depth = 16
        expected_flags = SRCALPHA
        expected_size = (13, 37)
        depth_surface = SurfaceSubclass((11, 21), expected_flags, expected_depth)

        surface = pygame.Surface(expected_size, expected_flags, depth_surface)

        self.assertIsNot(surface, depth_surface)
        self.assertIsInstance(surface, pygame.Surface)
        self.assertNotIsInstance(surface, SurfaceSubclass)
        self.assertEqual(surface.get_size(), expected_size)
        self.assertEqual(surface.get_flags(), expected_flags)
        self.assertEqual(surface.get_bitsize(), expected_depth)

    def test_surface_created_opaque_black(self):
        surf = pygame.Surface((20, 20))
        self.assertEqual(surf.get_at((0, 0)), (0, 0, 0, 255))

        # See https://github.com/pygame-community/pygame-ce/issues/796
        pygame.display.set_mode((500, 500))
        surf = pygame.Surface((20, 20))
        self.assertEqual(surf.get_at((0, 0)), (0, 0, 0, 255))

    def test_set_clip(self):
        """see if surface.set_clip(None) works correctly."""
        s = pygame.Surface((800, 600))
        r = pygame.Rect(10, 10, 10, 10)
        s.set_clip(r)
        r.move_ip(10, 0)
        s.set_clip(None)
        res = s.get_clip()
        # this was garbled before.
        self.assertEqual(res[0], 0)
        self.assertEqual(res[2], 800)

    def test_print(self):
        surf = pygame.Surface((70, 70), 0, 32)
        self.assertEqual(repr(surf), "<Surface(70x70x32)>")

        surf_global = pygame.Surface((70, 70), pygame.SRCALPHA, 32)
        self.assertEqual(repr(surf_global), "<Surface(70x70x32, global_alpha=255)>")

        surf_colorkey = pygame.Surface((70, 70), 0, 32)
        surf_colorkey.set_colorkey("purple")
        self.assertEqual(
            repr(surf_colorkey), "<Surface(70x70x32, colorkey=(160, 32, 240, 255))>"
        )

        surf_colorkey_global = pygame.Surface((70, 70), 32)
        surf_colorkey_global.set_colorkey("orange")
        surf_colorkey_global.set_alpha(200)
        self.assertEqual(
            repr(surf_colorkey_global),
            "<Surface(70x70x32, colorkey=(255, 165, 0, 255), global_alpha=200)>",
        )

        surf_16_global = pygame.Surface((70, 70), 0, 16)
        surf_16_global.set_alpha(200)
        self.assertEqual(repr(surf_16_global), "<Surface(70x70x16, global_alpha=200)>")

        surf_8 = pygame.Surface((70, 70), 0, 8)
        self.assertEqual(repr(surf_8), "<Surface(70x70x8)>")

    def test_keyword_arguments(self):
        surf = pygame.Surface((70, 70), flags=SRCALPHA, depth=32)
        self.assertEqual(surf.get_flags() & SRCALPHA, SRCALPHA)
        self.assertEqual(surf.get_bitsize(), 32)

        # sanity check to make sure the check below is valid
        surf_16 = pygame.Surface((70, 70), 0, 16)
        self.assertEqual(surf_16.get_bytesize(), 2)

        # try again with an argument list
        surf_16 = pygame.Surface((70, 70), depth=16)
        self.assertEqual(surf_16.get_bytesize(), 2)

    def test_set_at(self):
        # 24bit surfaces
        s = pygame.Surface((100, 100), 0, 24)
        s.fill((0, 0, 0))

        # set it with a tuple.
        s.set_at((0, 0), (10, 10, 10, 255))
        r = s.get_at((0, 0))
        self.assertIsInstance(r, pygame.Color)
        self.assertEqual(r, (10, 10, 10, 255))

        s.set_at(pygame.Vector2(0, 0), (10, 10, 10, 255))
        r = s.get_at(pygame.Vector2(0, 0))
        self.assertIsInstance(r, pygame.Color)
        self.assertEqual(r, (10, 10, 10, 255))

        # try setting a color with a single integer.
        s.fill((0, 0, 0, 255))
        s.set_at((10, 1), 0x0000FF)
        r = s.get_at((10, 1))
        self.assertEqual(r, (0, 0, 255, 255))

    def test_set_at__big_endian(self):
        """png files are loaded in big endian format (BGR rather than RGB)"""
        pygame.display.init()
        try:
            image = pygame.image.load(example_path(os.path.join("data", "BGR.png")))
            # Check they start red, green and blue
            self.assertEqual(image.get_at((10, 10)), pygame.Color(255, 0, 0))
            self.assertEqual(image.get_at((10, 20)), pygame.Color(0, 255, 0))
            self.assertEqual(image.get_at((10, 40)), pygame.Color(0, 0, 255))
            # Set three pixels that are already red, green, blue
            # to red, green and, blue with set_at:
            image.set_at((10, 10), pygame.Color(255, 0, 0))
            image.set_at((10, 20), pygame.Color(0, 255, 0))
            image.set_at((10, 40), pygame.Color(0, 0, 255))

            # Check they still are
            self.assertEqual(image.get_at((10, 10)), pygame.Color(255, 0, 0))
            self.assertEqual(image.get_at((10, 20)), pygame.Color(0, 255, 0))
            self.assertEqual(image.get_at((10, 40)), pygame.Color(0, 0, 255))

        finally:
            pygame.display.quit()

    def test_SRCALPHA(self):
        # has the flag been passed in ok?
        surf = pygame.Surface((70, 70), SRCALPHA, 32)
        self.assertEqual(surf.get_flags() & SRCALPHA, SRCALPHA)

        # 24bit surfaces can not have SRCALPHA.
        self.assertRaises(ValueError, pygame.Surface, (100, 100), pygame.SRCALPHA, 24)

        # if we have a 32 bit surface, the SRCALPHA should have worked too.
        surf2 = pygame.Surface((70, 70), SRCALPHA)
        if surf2.get_bitsize() == 32:
            self.assertEqual(surf2.get_flags() & SRCALPHA, SRCALPHA)

    def test_flags_default0_nodisplay(self):
        """is set to zero, and SRCALPHA is not set by default with no display initialized."""
        pygame.display.quit()
        surf = pygame.Surface((70, 70))
        self.assertEqual(surf.get_flags() & SRCALPHA, 0)

    def test_flags_default0_display(self):
        """is set to zero, and SRCALPH is not set by default even when the display is initialized."""
        pygame.display.set_mode((320, 200))
        try:
            surf = pygame.Surface((70, 70))
            self.assertEqual(surf.get_flags() & SRCALPHA, 0)
        finally:
            pygame.display.quit()

    def test_masks(self):
        def make_surf(bpp, flags, masks):
            pygame.Surface((10, 10), flags, bpp, masks)

        # With some masks SDL_CreateRGBSurface does not work properly.
        masks = (0xFF000000, 0xFF0000, 0xFF00, 0)
        self.assertEqual(make_surf(32, 0, masks), None)
        # For 24 and 32 bit surfaces Pygame assumes no losses.
        masks = (0x7F0000, 0xFF00, 0xFF, 0)
        self.assertRaises(ValueError, make_surf, 24, 0, masks)
        self.assertRaises(ValueError, make_surf, 32, 0, masks)
        # What contiguous bits in a mask.
        masks = (0x6F0000, 0xFF00, 0xFF, 0)
        self.assertRaises(ValueError, make_surf, 32, 0, masks)

    def test_get_bounding_rect(self):
        surf = pygame.Surface((70, 70), SRCALPHA, 32)
        surf.fill((0, 0, 0, 0))
        bound_rect = surf.get_bounding_rect()
        self.assertEqual(bound_rect.width, 0)
        self.assertEqual(bound_rect.height, 0)
        surf.set_at((30, 30), (255, 255, 255, 1))
        bound_rect = surf.get_bounding_rect()
        self.assertEqual(bound_rect.left, 30)
        self.assertEqual(bound_rect.top, 30)
        self.assertEqual(bound_rect.width, 1)
        self.assertEqual(bound_rect.height, 1)
        surf.set_at((29, 29), (255, 255, 255, 1))
        bound_rect = surf.get_bounding_rect()
        self.assertEqual(bound_rect.left, 29)
        self.assertEqual(bound_rect.top, 29)
        self.assertEqual(bound_rect.width, 2)
        self.assertEqual(bound_rect.height, 2)

        surf = pygame.Surface((70, 70), 0, 24)
        surf.fill((0, 0, 0))
        bound_rect = surf.get_bounding_rect()
        self.assertEqual(bound_rect.width, surf.get_width())
        self.assertEqual(bound_rect.height, surf.get_height())

        surf.set_colorkey((0, 0, 0))
        bound_rect = surf.get_bounding_rect()
        self.assertEqual(bound_rect.width, 0)
        self.assertEqual(bound_rect.height, 0)
        surf.set_at((30, 30), (255, 255, 255))
        bound_rect = surf.get_bounding_rect()
        self.assertEqual(bound_rect.left, 30)
        self.assertEqual(bound_rect.top, 30)
        self.assertEqual(bound_rect.width, 1)
        self.assertEqual(bound_rect.height, 1)
        surf.set_at((60, 60), (255, 255, 255))
        bound_rect = surf.get_bounding_rect()
        self.assertEqual(bound_rect.left, 30)
        self.assertEqual(bound_rect.top, 30)
        self.assertEqual(bound_rect.width, 31)
        self.assertEqual(bound_rect.height, 31)

        # pygame-ce issue #195
        pygame.display.init()
        try:
            surf = pygame.Surface((4, 1), 0, 8)
            surf.fill((255, 255, 255))
            surf.get_bounding_rect()  # Segfault.
        finally:
            pygame.display.quit()

    def test_copy(self):
        """Ensure a surface can be copied."""
        color = (25, 25, 25, 25)
        s1 = pygame.Surface((32, 32), pygame.SRCALPHA, 32)
        s1.fill(color)

        s2 = s1.copy()

        s1rect = s1.get_rect()
        s2rect = s2.get_rect()

        self.assertEqual(s1rect.size, s2rect.size)
        self.assertEqual(s2.get_at((10, 10)), color)

    def test_deepcopy(self):
        """Ensure a surface can be copied."""
        color = (25, 25, 25, 25)
        s1 = pygame.Surface((32, 32), pygame.SRCALPHA, 32)
        s1.fill(color)

        import copy

        s2 = copy.deepcopy(s1)

        s1rect = s1.get_rect()
        s2rect = s2.get_rect()

        self.assertEqual(s1rect.size, s2rect.size)
        self.assertEqual(s2.get_at((10, 10)), color)

    def test_fill(self):
        """Ensure a surface can be filled."""
        color = (25, 25, 25, 25)
        fill_rect = pygame.Rect(0, 0, 16, 16)
        s1 = pygame.Surface((32, 32), pygame.SRCALPHA, 32)
        s1.fill(color, fill_rect)

        for pt in test_utils.rect_area_pts(fill_rect):
            self.assertEqual(s1.get_at(pt), color)

        for pt in test_utils.rect_outer_bounds(fill_rect):
            self.assertNotEqual(s1.get_at(pt), color)

    def test_fill_rle(self):
        """Test RLEACCEL flag with fill()"""
        color = (250, 25, 25, 255)

        surf = pygame.Surface((32, 32))
        blit_surf = pygame.Surface((32, 32))

        blit_surf.set_colorkey((255, 0, 255), pygame.RLEACCEL)
        self.assertTrue(blit_surf.get_flags() & pygame.RLEACCELOK)
        surf.blit(blit_surf, (0, 0))
        blit_surf.fill(color)
        self.assertEqual(
            blit_surf.mustlock(), (blit_surf.get_flags() & pygame.RLEACCEL) != 0
        )
        self.assertTrue(blit_surf.get_flags() & pygame.RLEACCEL)

    def test_fill_raise_exceptions(self):
        surf = pygame.Surface((5, 5))
        invalid_rect_style_obj = 0
        self.assertRaises(ValueError, surf.fill, "black", rect=invalid_rect_style_obj)
        self.assertRaises(
            pygame.error, surf.fill, "black", special_flags=pygame.BLEND_PREMULTIPLIED
        )
        self.assertRaises(
            pygame.error, surf.fill, "black", special_flags=pygame.BLEND_ALPHA_SDL2
        )

    def test_mustlock_rle(self):
        """Test RLEACCEL flag with mustlock()"""
        surf = pygame.Surface((100, 100))
        blit_surf = pygame.Surface((100, 100))
        blit_surf.set_colorkey((0, 0, 255), pygame.RLEACCEL)
        self.assertTrue(blit_surf.get_flags() & pygame.RLEACCELOK)
        surf.blit(blit_surf, (0, 0))
        self.assertTrue(blit_surf.get_flags() & pygame.RLEACCEL)
        self.assertTrue(blit_surf.mustlock())

    def test_mustlock_surf_alpha_rle(self):
        """Test RLEACCEL flag with mustlock() on a surface
        with per pixel alpha - new feature in SDL2"""
        surf = pygame.Surface((100, 100))
        blit_surf = pygame.Surface((100, 100), depth=32, flags=pygame.SRCALPHA)
        blit_surf.set_colorkey((192, 191, 192, 255), pygame.RLEACCEL)
        self.assertTrue(blit_surf.get_flags() & pygame.RLEACCELOK)
        surf.blit(blit_surf, (0, 0))
        self.assertTrue(blit_surf.get_flags() & pygame.RLEACCEL)
        self.assertTrue(blit_surf.get_flags() & pygame.SRCALPHA)
        self.assertTrue(blit_surf.mustlock())

    def test_copy_rle(self):
        """Test copying a surface set to use run length encoding"""
        s1 = pygame.Surface((32, 32), 24)
        s1.set_colorkey((255, 0, 255), pygame.RLEACCEL)
        self.assertTrue(s1.get_flags() & pygame.RLEACCELOK)

        newsurf = s1.copy()
        self.assertTrue(s1.get_flags() & pygame.RLEACCELOK)
        self.assertTrue(newsurf.get_flags() & pygame.RLEACCELOK)

    def test_subsurface_rle(self):
        """Ensure an RLE sub-surface works independently of its parent."""
        color = (250, 25, 25, 255)
        color2 = (200, 200, 250, 255)
        sub_rect = pygame.Rect(16, 16, 16, 16)
        s0 = pygame.Surface((32, 32), 24)
        s1 = pygame.Surface((32, 32), 24)
        s1.set_colorkey((255, 0, 255), pygame.RLEACCEL)
        s1.fill(color)
        s2 = s1.subsurface(sub_rect)
        s2.fill(color2)
        s0.blit(s1, (0, 0))
        self.assertTrue(s1.get_flags() & pygame.RLEACCEL)
        self.assertTrue(not s2.get_flags() & pygame.RLEACCEL)

    def test_subsurface_rle2(self):
        """Ensure an RLE sub-surface works independently of its parent."""
        color = (250, 25, 25, 255)
        color2 = (200, 200, 250, 255)
        sub_rect = pygame.Rect(16, 16, 16, 16)

        s0 = pygame.Surface((32, 32), 24)
        s1 = pygame.Surface((32, 32), 24)
        s1.set_colorkey((255, 0, 255), pygame.RLEACCEL)
        s1.fill(color)
        s2 = s1.subsurface(sub_rect)
        s2.fill(color2)
        s0.blit(s2, (0, 0))
        self.assertTrue(s1.get_flags() & pygame.RLEACCELOK)
        self.assertTrue(not s2.get_flags() & pygame.RLEACCELOK)

    def test_solarwolf_rle_usage(self):
        """Test for error/crash when calling set_colorkey() followed
        by convert twice in succession. Code originally taken
        from solarwolf."""

        def optimize(img):
            clear = img.get_colorkey()
            img.set_colorkey(clear, RLEACCEL)
            self.assertEqual(img.get_colorkey(), clear)
            return img.convert()

        pygame.display.init()
        try:
            pygame.display.set_mode((640, 480))

            image = pygame.image.load(example_path(os.path.join("data", "alien1.png")))
            image = image.convert()
            orig_colorkey = image.get_colorkey()

            image = optimize(image)
            image = optimize(image)
            self.assertTrue(image.get_flags() & pygame.RLEACCELOK)
            self.assertTrue(not image.get_flags() & pygame.RLEACCEL)
            self.assertEqual(image.get_colorkey(), orig_colorkey)
            self.assertTrue(isinstance(image, pygame.Surface))
        finally:
            pygame.display.quit()

    def test_solarwolf_rle_usage_2(self):
        """Test for RLE status after setting alpha"""

        pygame.display.init()
        try:
            pygame.display.set_mode((640, 480), depth=32)
            blit_to_surf = pygame.Surface((100, 100))

            image = pygame.image.load(example_path(os.path.join("data", "alien1.png")))
            image = image.convert()
            orig_colorkey = image.get_colorkey()

            # set the colorkey with RLEACCEL, should add the RLEACCELOK flag
            image.set_colorkey(orig_colorkey, RLEACCEL)
            self.assertTrue(image.get_flags() & pygame.RLEACCELOK)
            self.assertTrue(not image.get_flags() & pygame.RLEACCEL)

            # now blit the surface - should add the RLEACCEL flag
            blit_to_surf.blit(image, (0, 0))
            self.assertTrue(image.get_flags() & pygame.RLEACCELOK)
            self.assertTrue(image.get_flags() & pygame.RLEACCEL)

            # Now set the alpha, without RLE acceleration - should strip all
            # RLE flags
            image.set_alpha(90)
            self.assertTrue(not image.get_flags() & pygame.RLEACCELOK)
            self.assertTrue(not image.get_flags() & pygame.RLEACCEL)

        finally:
            pygame.display.quit()

    def test_set_alpha__set_colorkey_rle(self):
        pygame.display.init()
        try:
            pygame.display.set_mode((640, 480))
            blit_to_surf = pygame.Surface((80, 71))
            blit_to_surf.fill((255, 255, 255))

            image = pygame.image.load(example_path(os.path.join("data", "alien1.png")))
            image = image.convert()
            orig_colorkey = image.get_colorkey()

            # Add the RLE flag while setting alpha for the whole surface
            image.set_alpha(90, RLEACCEL)
            blit_to_surf.blit(image, (0, 0))
            sample_pixel_rle = blit_to_surf.get_at((50, 50))

            # Now reset the colorkey to the original value with RLE
            self.assertEqual(image.get_colorkey(), orig_colorkey)
            image.set_colorkey(orig_colorkey, RLEACCEL)
            blit_to_surf.fill((255, 255, 255))
            blit_to_surf.blit(image, (0, 0))
            sample_pixel_no_rle = blit_to_surf.get_at((50, 50))

            self.assertAlmostEqual(sample_pixel_rle.r, sample_pixel_no_rle.r, delta=2)
            self.assertAlmostEqual(sample_pixel_rle.g, sample_pixel_no_rle.g, delta=2)
            self.assertAlmostEqual(sample_pixel_rle.b, sample_pixel_no_rle.b, delta=2)

        finally:
            pygame.display.quit()

    def test_fill_negative_coordinates(self):
        # negative coordinates should be clipped by fill, and not draw outside the surface.
        color = (25, 25, 25, 25)
        color2 = (20, 20, 20, 25)
        fill_rect = pygame.Rect(-10, -10, 16, 16)

        s1 = pygame.Surface((32, 32), pygame.SRCALPHA, 32)
        r1 = s1.fill(color, fill_rect)
        c = s1.get_at((0, 0))
        self.assertEqual(c, color)

        # make subsurface in the middle to test it doesn't overwrite.
        s2 = s1.subsurface((5, 5, 5, 5))
        r2 = s2.fill(color2, (-3, -3, 5, 5))
        c2 = s1.get_at((4, 4))
        self.assertEqual(c, color)

        # rect returns the area we actually fill.
        r3 = s2.fill(color2, (-30, -30, 5, 5))
        # since we are using negative coords, it should be a zero sized rect.
        self.assertEqual(tuple(r3), (0, 0, 0, 0))

    def test_fill_keyword_args(self):
        """Ensure fill() accepts keyword arguments."""
        color = (1, 2, 3, 255)
        area = (1, 1, 2, 2)
        s1 = pygame.Surface((4, 4), 0, 32)
        s1.fill(special_flags=pygame.BLEND_ADD, color=color, rect=area)

        self.assertEqual(s1.get_at((0, 0)), (0, 0, 0, 255))
        self.assertEqual(s1.get_at((1, 1)), color)

    ########################################################################

    def test_get_alpha(self):
        """Ensure a surface's alpha value can be retrieved."""
        s1 = pygame.Surface((32, 32), pygame.SRCALPHA, 32)

        self.assertEqual(s1.get_alpha(), 255)

        for alpha in (0, 32, 127, 255):
            s1.set_alpha(alpha)
            for t in range(4):
                s1.set_alpha(s1.get_alpha())

            self.assertEqual(s1.get_alpha(), alpha)

    ########################################################################

    def test_get_bytesize(self):
        """Ensure a surface's bit and byte sizes can be retrieved."""
        pygame.display.init()
        try:
            depth = 32
            depth_bytes = 4
            s1 = pygame.Surface((32, 32), pygame.SRCALPHA, depth)

            self.assertEqual(s1.get_bytesize(), depth_bytes)
            self.assertEqual(s1.get_bitsize(), depth)

            depth = 15
            depth_bytes = 2
            s1 = pygame.Surface((32, 32), 0, depth)

            self.assertEqual(s1.get_bytesize(), depth_bytes)
            self.assertEqual(s1.get_bitsize(), depth)

            depth = 12
            depth_bytes = 2
            s1 = pygame.Surface((32, 32), 0, depth)

            self.assertEqual(s1.get_bytesize(), depth_bytes)
            self.assertEqual(s1.get_bitsize(), depth)

            with self.assertRaises(pygame.error):
                surface = pygame.display.set_mode()
                pygame.display.quit()
                surface.get_bytesize()
        finally:
            pygame.display.quit()

    ########################################################################

    def test_get_flags(self):
        """Ensure a surface's flags can be retrieved."""
        s1 = pygame.Surface((32, 32), pygame.SRCALPHA, 32)

        self.assertEqual(s1.get_flags(), pygame.SRCALPHA)

    @unittest.skipIf(
        os.environ.get("SDL_VIDEODRIVER") == pygame.NULL_VIDEODRIVER,
        "requires a non-null SDL_VIDEODRIVER",
    )
    def test_get_flags__display_surf(self):
        pygame.display.init()
        try:
            # FULLSCREEN
            screen_surf = pygame.display.set_mode((600, 400), flags=0)
            self.assertFalse(screen_surf.get_flags() & pygame.FULLSCREEN)

            screen_surf = pygame.display.set_mode((600, 400), flags=pygame.FULLSCREEN)
            self.assertTrue(screen_surf.get_flags() & pygame.FULLSCREEN)

            # NOFRAME
            screen_surf = pygame.display.set_mode((600, 400), flags=0)
            self.assertFalse(screen_surf.get_flags() & pygame.NOFRAME)

            screen_surf = pygame.display.set_mode((600, 400), flags=pygame.NOFRAME)
            self.assertTrue(screen_surf.get_flags() & pygame.NOFRAME)

            # RESIZABLE
            screen_surf = pygame.display.set_mode((600, 400), flags=0)
            self.assertFalse(screen_surf.get_flags() & pygame.RESIZABLE)

            screen_surf = pygame.display.set_mode((600, 400), flags=pygame.RESIZABLE)
            self.assertTrue(screen_surf.get_flags() & pygame.RESIZABLE)

            # OPENGL
            screen_surf = pygame.display.set_mode((600, 400), flags=0)
            # it can have an OPENGL flag by default on macOS?
            if not (screen_surf.get_flags() & pygame.OPENGL):
                self.assertFalse(screen_surf.get_flags() & pygame.OPENGL)

            try:
                pygame.display.set_mode((200, 200), pygame.OPENGL, 32)
            except pygame.error:
                pass  # If we can't create OPENGL surface don't try this test
            else:
                self.assertTrue(screen_surf.get_flags() & pygame.OPENGL)
        finally:
            pygame.display.quit()

    ########################################################################

    def test_get_parent(self):
        """Ensure a surface's parent can be retrieved."""
        pygame.display.init()
        try:
            parent = pygame.Surface((16, 16))
            child = parent.subsurface((0, 0, 5, 5))

            self.assertIs(child.get_parent(), parent)

            with self.assertRaises(pygame.error):
                surface = pygame.display.set_mode()
                pygame.display.quit()
                surface.get_parent()
        finally:
            pygame.display.quit()

    ########################################################################

    def test_get_rect(self):
        """Ensure a surface's rect can be retrieved."""
        size = (16, 16)
        surf = pygame.Surface(size)
        rect = surf.get_rect()
        rect_kwargs = surf.get_rect(topleft=(1.0, 1.0), center=(100, 100))

        self.assertEqual(rect.topleft, (0.0, 0.0))
        self.assertEqual(rect.size, size)
        self.assertIsInstance(rect, pygame.Rect)
        self.assertEqual(rect_kwargs.center, (100, 100))
        self.assertNotEqual(rect_kwargs.topleft, (1.0, 1.0))
        self.assertRaises(TypeError, surf.get_rect, 5)
        self.assertRaises(TypeError, surf.get_rect, 5.0)
        self.assertRaises(TypeError, surf.get_rect, "potato")
        self.assertRaises(TypeError, surf.get_rect, center=5)
        self.assertRaises(TypeError, surf.get_rect, center=(5,))
        self.assertRaises(TypeError, surf.get_rect, center="5")
        if (
            not IS_PYPY
        ):  # PyPy doesn't raise an AttributeError, so for PyPy we can just skip it.
            with self.assertRaises(AttributeError):
                surf.get_rect(centre=(100, 100))

    ########################################################################

    def test_get_frect(self):
        """Ensure a surface's frect can be retrieved."""
        size = (16.0, 16.0)
        surf = pygame.Surface(size)
        frect = surf.get_frect()
        frect_kwargs = surf.get_frect(topleft=(1.0, 1.0), center=(100, 100))

        self.assertEqual(frect.topleft, (0.0, 0.0))
        self.assertEqual(frect.size, size)
        self.assertIsInstance(frect, pygame.FRect)
        self.assertEqual(frect_kwargs.center, (100, 100))
        self.assertNotEqual(frect_kwargs.topleft, (1.0, 1.0))
        self.assertRaises(TypeError, surf.get_frect, 5)
        self.assertRaises(TypeError, surf.get_frect, center=5)
        self.assertRaises(TypeError, surf.get_frect, center="5")
        if (
            not IS_PYPY
        ):  # PyPy doesn't raise an AttributeError, so for PyPy we can just skip it.
            with self.assertRaises(AttributeError):
                surf.get_frect(centre=(100, 100))

    ########################################################################

    def test_get_width__size_and_height(self):
        """Ensure a surface's size, width and height can be retrieved."""
        for w in range(0, 255, 32):
            for h in range(0, 127, 15):
                s = pygame.Surface((w, h))
                self.assertEqual(s.get_width(), w)
                self.assertEqual(s.get_height(), h)
                self.assertEqual(s.get_size(), (w, h))

    def test_attributes(self):
        """Test width, height, and size attributes of surface"""
        s = pygame.Surface((100, 50))
        self.assertEqual(s.width, 100)
        self.assertEqual(s.height, 50)
        self.assertEqual(s.size, (100, 50))

        attrs = ["width", "height", "size"]
        for attr in attrs:
            with self.assertRaises(AttributeError):
                setattr(s, attr, 200)

    def test_get_view(self):
        """Ensure a buffer view of the surface's pixels can be retrieved."""
        # Check that BufferProxys are returned when array depth is supported,
        # ValueErrors returned otherwise.
        Error = ValueError
        s = pygame.Surface((5, 7), 0, 8)
        v2 = s.get_view("2")

        self.assertRaises(Error, s.get_view, "0")
        self.assertRaises(Error, s.get_view, "1")
        self.assertIsInstance(v2, BufferProxy)
        self.assertRaises(Error, s.get_view, "3")

        s = pygame.Surface((8, 7), 0, 8)
        length = s.get_bytesize() * s.get_width() * s.get_height()
        v0 = s.get_view("0")
        v1 = s.get_view("1")

        self.assertIsInstance(v0, BufferProxy)
        self.assertEqual(v0.length, length)
        self.assertIsInstance(v1, BufferProxy)
        self.assertEqual(v1.length, length)

        s = pygame.Surface((5, 7), 0, 16)
        v2 = s.get_view("2")

        self.assertRaises(Error, s.get_view, "0")
        self.assertRaises(Error, s.get_view, "1")
        self.assertIsInstance(v2, BufferProxy)
        self.assertRaises(Error, s.get_view, "3")

        s = pygame.Surface((8, 7), 0, 16)
        length = s.get_bytesize() * s.get_width() * s.get_height()
        v0 = s.get_view("0")
        v1 = s.get_view("1")

        self.assertIsInstance(v0, BufferProxy)
        self.assertEqual(v0.length, length)
        self.assertIsInstance(v1, BufferProxy)
        self.assertEqual(v1.length, length)

        s = pygame.Surface((5, 7), pygame.SRCALPHA, 16)
        v2 = s.get_view("2")

        self.assertIsInstance(v2, BufferProxy)
        self.assertRaises(Error, s.get_view, "3")

        s = pygame.Surface((5, 7), 0, 24)
        v2 = s.get_view("2")
        v3 = s.get_view("3")

        self.assertRaises(Error, s.get_view, "0")
        self.assertRaises(Error, s.get_view, "1")
        self.assertIsInstance(v2, BufferProxy)
        self.assertIsInstance(v3, BufferProxy)

        s = pygame.Surface((8, 7), 0, 24)
        length = s.get_bytesize() * s.get_width() * s.get_height()
        v0 = s.get_view("0")
        v1 = s.get_view("1")

        self.assertIsInstance(v0, BufferProxy)
        self.assertEqual(v0.length, length)
        self.assertIsInstance(v1, BufferProxy)
        self.assertEqual(v1.length, length)

        s = pygame.Surface((5, 7), 0, 32)
        length = s.get_bytesize() * s.get_width() * s.get_height()
        v0 = s.get_view("0")
        v1 = s.get_view("1")
        v2 = s.get_view("2")
        v3 = s.get_view("3")

        self.assertIsInstance(v0, BufferProxy)
        self.assertEqual(v0.length, length)
        self.assertIsInstance(v1, BufferProxy)
        self.assertEqual(v1.length, length)
        self.assertIsInstance(v2, BufferProxy)
        self.assertIsInstance(v3, BufferProxy)

        s2 = s.subsurface((0, 0, 4, 7))

        self.assertRaises(Error, s2.get_view, "0")
        self.assertRaises(Error, s2.get_view, "1")

        s2 = None
        s = pygame.Surface((5, 7), pygame.SRCALPHA, 32)

        for kind in ("2", "3", "a", "A", "r", "R", "g", "G", "b", "B"):
            self.assertIsInstance(s.get_view(kind), BufferProxy)

        # Check default argument value: '2'
        s = pygame.Surface((2, 4), 0, 32)
        v = s.get_view()
        if not IS_PYPY:
            ai = ArrayInterface(v)
            self.assertEqual(ai.nd, 2)

        # Check locking.
        s = pygame.Surface((2, 4), 0, 32)

        self.assertFalse(s.get_locked())

        v = s.get_view("2")

        self.assertFalse(s.get_locked())

        c = v.__array_interface__

        self.assertTrue(s.get_locked())

        c = None
        gc.collect()

        self.assertTrue(s.get_locked())

        v = None
        gc.collect()

        self.assertFalse(s.get_locked())

        # Check invalid view kind values.
        s = pygame.Surface((2, 4), pygame.SRCALPHA, 32)
        self.assertRaises(TypeError, s.get_view, "")
        self.assertRaises(TypeError, s.get_view, "9")
        self.assertRaises(TypeError, s.get_view, "RGBA")
        self.assertRaises(TypeError, s.get_view, 2)

        # Both unicode and bytes strings are allowed for kind.
        s = pygame.Surface((2, 4), 0, 32)
        s.get_view("2")
        s.get_view(b"2")

        # Garbage collection
        s = pygame.Surface((2, 4), 0, 32)
        weak_s = weakref.ref(s)
        v = s.get_view("3")
        weak_v = weakref.ref(v)
        gc.collect()
        self.assertTrue(weak_s() is s)
        self.assertTrue(weak_v() is v)
        del v
        gc.collect()
        self.assertTrue(weak_s() is s)
        self.assertTrue(weak_v() is None)
        del s
        gc.collect()
        self.assertTrue(weak_s() is None)

    def test_get_buffer(self):
        # Check that get_buffer works for all pixel sizes and for a subsurface.

        # Check for all pixel sizes
        for bitsize in [8, 16, 24, 32]:
            s = pygame.Surface((5, 7), 0, bitsize)
            length = s.get_pitch() * s.get_height()
            v = s.get_buffer()

            self.assertIsInstance(v, BufferProxy)
            self.assertEqual(v.length, length)
            self.assertEqual(repr(v), f"<BufferProxy({length})>")

        # Check for a subsurface (not contiguous)
        s = pygame.Surface((7, 10), 0, 32)
        s2 = s.subsurface((1, 2, 5, 7))
        length = s2.get_pitch() * s2.get_height()
        v = s2.get_buffer()

        self.assertIsInstance(v, BufferProxy)
        self.assertEqual(v.length, length)

        # Check locking.
        s = pygame.Surface((2, 4), 0, 32)
        v = s.get_buffer()
        self.assertTrue(s.get_locked())
        v = None
        gc.collect()
        self.assertFalse(s.get_locked())

    OLDBUF = hasattr(pygame.bufferproxy, "get_segcount")

    @unittest.skipIf(not OLDBUF, "old buffer not available")
    def test_get_buffer_oldbuf(self):
        from pygame.bufferproxy import get_segcount, get_write_buffer

        s = pygame.Surface((2, 4), pygame.SRCALPHA, 32)
        v = s.get_buffer()
        segcount, buflen = get_segcount(v)
        self.assertEqual(segcount, 1)
        self.assertEqual(buflen, s.get_pitch() * s.get_height())
        seglen, segaddr = get_write_buffer(v, 0)
        self.assertEqual(segaddr, s._pixels_address)
        self.assertEqual(seglen, buflen)

    @unittest.skipIf(not OLDBUF, "old buffer not available")
    def test_get_view_oldbuf(self):
        from pygame.bufferproxy import get_segcount, get_write_buffer

        s = pygame.Surface((2, 4), pygame.SRCALPHA, 32)
        v = s.get_view("1")
        segcount, buflen = get_segcount(v)
        self.assertEqual(segcount, 8)
        self.assertEqual(buflen, s.get_pitch() * s.get_height())
        seglen, segaddr = get_write_buffer(v, 7)
        self.assertEqual(segaddr, s._pixels_address + s.get_bytesize() * 7)
        self.assertEqual(seglen, s.get_bytesize())

    def test_set_colorkey(self):
        # __doc__ (as of 2008-06-25) for pygame.surface.Surface.set_colorkey:

        # Surface.set_colorkey(Color, flags=0): return None
        # Surface.set_colorkey(None): return None
        # Set the transparent colorkey

        s = pygame.Surface((16, 16), pygame.SRCALPHA, 32)

        colorkeys = ((20, 189, 20, 255), (128, 50, 50, 255), (23, 21, 255, 255))

        for colorkey in colorkeys:
            s.set_colorkey(colorkey)

            for t in range(4):
                s.set_colorkey(s.get_colorkey())

            self.assertEqual(s.get_colorkey(), colorkey)

    def test_set_masks(self):
        s = pygame.Surface((32, 32))
        r, g, b, a = s.get_masks()
        self.assertRaises(TypeError, s.set_masks, (b, g, r, a))

    def test_set_shifts(self):
        s = pygame.Surface((32, 32))
        r, g, b, a = s.get_shifts()
        self.assertRaises(TypeError, s.set_shifts, (b, g, r, a))

    def test_blit_keyword_args(self):
        color = (1, 2, 3, 255)
        s1 = pygame.Surface((4, 4), 0, 32)
        s2 = pygame.Surface((2, 2), 0, 32)
        s2.fill((1, 2, 3))
        s1.blit(special_flags=BLEND_ADD, source=s2, dest=(1, 1), area=s2.get_rect())
        self.assertEqual(s1.get_at((0, 0)), (0, 0, 0, 255))
        self.assertEqual(s1.get_at((1, 1)), color)

    def test_blit_big_rects(self):
        """SDL2 can have more than 16 bits for x, y, width, height."""
        big_surf = pygame.Surface((100, 68000), 0, 32)
        big_surf_color = (255, 0, 0)
        big_surf.fill(big_surf_color)

        background = pygame.Surface((500, 500), 0, 32)
        background_color = (0, 255, 0)
        background.fill(background_color)

        # copy parts of the big_surf using more than 16bit parts.
        background.blit(big_surf, (100, 100), area=(0, 16000, 100, 100))
        background.blit(big_surf, (200, 200), area=(0, 32000, 100, 100))
        background.blit(big_surf, (300, 300), area=(0, 66000, 100, 100))

        # check that all three areas are drawn.
        self.assertEqual(background.get_at((101, 101)), big_surf_color)
        self.assertEqual(background.get_at((201, 201)), big_surf_color)
        self.assertEqual(background.get_at((301, 301)), big_surf_color)

        # areas outside the 3 blitted areas not covered by those blits.
        self.assertEqual(background.get_at((400, 301)), background_color)
        self.assertEqual(background.get_at((400, 201)), background_color)
        self.assertEqual(background.get_at((100, 201)), background_color)
        self.assertEqual(background.get_at((99, 99)), background_color)
        self.assertEqual(background.get_at((450, 450)), background_color)


class TestSurfaceBlit(unittest.TestCase):
    """Tests basic blitting functionality and options."""

    # __doc__ (as of 2008-08-02) for pygame.surface.Surface.blit:

    # Surface.blit(source, dest, area=None, special_flags = 0): return Rect
    # draw one image onto another
    #
    # Draws a source Surface onto this Surface. The draw can be positioned
    # with the dest argument. Dest can be a pair of coordinates
    # representing the upper left corner of the source. A Rect can also be
    # passed as the destination and the topleft corner of the rectangle
    # will be used as the position for the blit. The size of the
    # destination rectangle does not affect the blit.
    #
    # An optional area rectangle can be passed as well. This represents a
    # smaller portion of the source Surface to draw.
    #
    # An optional special flags is for passing in new in 1.8.0: BLEND_ADD,
    # BLEND_SUB, BLEND_MULT, BLEND_MIN, BLEND_MAX new in 1.8.1:
    # BLEND_RGBA_ADD, BLEND_RGBA_SUB, BLEND_RGBA_MULT, BLEND_RGBA_MIN,
    # BLEND_RGBA_MAX BLEND_RGB_ADD, BLEND_RGB_SUB, BLEND_RGB_MULT,
    # BLEND_RGB_MIN, BLEND_RGB_MAX With other special blitting flags
    # perhaps added in the future.
    #
    # The return rectangle is the area of the affected pixels, excluding
    # any pixels outside the destination Surface, or outside the clipping
    # area.
    #
    # Pixel alphas will be ignored when blitting to an 8 bit Surface.
    # special_flags new in pygame 1.8.

    def setUp(self):
        """Resets starting surfaces."""
        self.src_surface = pygame.Surface((256, 256), 32)
        self.src_surface.fill(pygame.Color(255, 255, 255))
        self.dst_surface = pygame.Surface((64, 64), 32)
        self.dst_surface.fill(pygame.Color(0, 0, 0))

    def test_blit_overflow_coord(self):
        """Full coverage w/ overflow, specified with Coordinate"""
        result = self.dst_surface.blit(self.src_surface, (0, 0))
        self.assertIsInstance(result, pygame.Rect)
        self.assertEqual(result.size, (64, 64))
        for k in [(x, x) for x in range(64)]:
            self.assertEqual(self.dst_surface.get_at(k), (255, 255, 255))

    def test_blit_overflow_rect(self):
        """Full coverage w/ overflow, specified with a Rect"""
        result = self.dst_surface.blit(self.src_surface, pygame.Rect(-1, -1, 300, 300))
        self.assertIsInstance(result, pygame.Rect)
        self.assertEqual(result.size, (64, 64))
        for k in [(x, x) for x in range(64)]:
            self.assertEqual(self.dst_surface.get_at(k), (255, 255, 255))

    def test_blit_overflow_nonorigin(self):
        """Test Rectangle Dest, with overflow but with starting rect with top-left at (1,1)"""
        result = self.dst_surface.blit(self.src_surface, dest=pygame.Rect((1, 1, 1, 1)))
        self.assertIsInstance(result, pygame.Rect)
        self.assertEqual(result.size, (63, 63))
        self.assertEqual(self.dst_surface.get_at((0, 0)), (0, 0, 0))
        self.assertEqual(self.dst_surface.get_at((63, 0)), (0, 0, 0))
        self.assertEqual(self.dst_surface.get_at((0, 63)), (0, 0, 0))
        self.assertEqual(self.dst_surface.get_at((1, 1)), (255, 255, 255))
        self.assertEqual(self.dst_surface.get_at((63, 63)), (255, 255, 255))

    def test_blit_area_contraint(self):
        """Testing area constraint"""
        result = self.dst_surface.blit(
            self.src_surface,
            dest=pygame.Rect((1, 1, 1, 1)),
            area=pygame.Rect((2, 2, 2, 2)),
        )
        self.assertIsInstance(result, pygame.Rect)
        self.assertEqual(result.size, (2, 2))
        self.assertEqual(self.dst_surface.get_at((0, 0)), (0, 0, 0))  # Corners
        self.assertEqual(self.dst_surface.get_at((63, 0)), (0, 0, 0))
        self.assertEqual(self.dst_surface.get_at((0, 63)), (0, 0, 0))
        self.assertEqual(self.dst_surface.get_at((63, 63)), (0, 0, 0))
        self.assertEqual(
            self.dst_surface.get_at((1, 1)), (255, 255, 255)
        )  # Blitted Area
        self.assertEqual(self.dst_surface.get_at((2, 2)), (255, 255, 255))
        self.assertEqual(self.dst_surface.get_at((3, 3)), (0, 0, 0))
        # Should stop short of filling in (3,3)

    def test_blit_zero_overlap(self):
        """Testing zero-overlap condition."""
        result = self.dst_surface.blit(
            self.src_surface,
            dest=pygame.Rect((-256, -256, 1, 1)),
            area=pygame.Rect((2, 2, 256, 256)),
        )
        self.assertIsInstance(result, pygame.Rect)
        self.assertEqual(result.size, (0, 0))  # No blitting expected
        for k in [(x, x) for x in range(64)]:
            self.assertEqual(self.dst_surface.get_at(k), (0, 0, 0))  # Diagonal
        self.assertEqual(
            self.dst_surface.get_at((63, 0)), (0, 0, 0)
        )  # Remaining corners
        self.assertEqual(self.dst_surface.get_at((0, 63)), (0, 0, 0))

    def test_blit__SRCALPHA_opaque_source(self):
        src = pygame.Surface((256, 256), SRCALPHA, 32)
        dst = src.copy()

        for i, j in test_utils.rect_area_pts(src.get_rect()):
            dst.set_at((i, j), (i, 0, 0, j))
            src.set_at((i, j), (0, i, 0, 255))

        dst.blit(src, (0, 0))

        for pt in test_utils.rect_area_pts(src.get_rect()):
            self.assertEqual(dst.get_at(pt)[1], src.get_at(pt)[1])

    def test_blit__blit_to_self(self):
        """Test that blit operation works on self, alpha value is
        correct, and that no RGB distortion occurs."""
        test_surface = pygame.Surface((128, 128), SRCALPHA, 32)
        area = test_surface.get_rect()

        for pt, test_color in test_utils.gradient(area.width, area.height):
            test_surface.set_at(pt, test_color)

        reference_surface = test_surface.copy()

        test_surface.blit(test_surface, (0, 0))

        for x in range(area.width):
            for y in range(area.height):
                (r, g, b, a) = reference_color = reference_surface.get_at((x, y))
                expected_color = (r, g, b, (a + (a * ((256 - a) // 256))))
                self.assertEqual(reference_color, expected_color)

        self.assertEqual(reference_surface.get_rect(), test_surface.get_rect())

    def test_blit__SRCALPHA_to_SRCALPHA_non_zero(self):
        """Tests blitting a nonzero alpha surface to another nonzero alpha surface
        both straight alpha compositing method. Test is fuzzy (+/- 1/256) to account for
        different implementations in SDL1 and SDL2.
        """

        size = (32, 32)

        def check_color_diff(color1, color2):
            """Returns True if two colors are within (1, 1, 1, 1) of each other."""
            for val in color1 - color2:
                if abs(val) > 1:
                    return False
            return True

        def high_a_onto_low(high, low):
            """Tests straight alpha case. Source is low alpha, destination is high alpha"""
            high_alpha_surface = pygame.Surface(size, pygame.SRCALPHA, 32)
            low_alpha_surface = high_alpha_surface.copy()
            high_alpha_color = Color(
                (high, high, low, high)
            )  # Injecting some RGB variance.
            low_alpha_color = Color((high, low, low, low))
            high_alpha_surface.fill(high_alpha_color)
            low_alpha_surface.fill(low_alpha_color)

            high_alpha_surface.blit(low_alpha_surface, (0, 0))

            expected_color = low_alpha_color + Color(
                tuple(
                    ((x * (255 - low_alpha_color.a)) // 255) for x in high_alpha_color
                )
            )
            self.assertTrue(
                check_color_diff(high_alpha_surface.get_at((0, 0)), expected_color)
            )

        def low_a_onto_high(high, low):
            """Tests straight alpha case. Source is high alpha, destination is low alpha"""
            high_alpha_surface = pygame.Surface(size, pygame.SRCALPHA, 32)
            low_alpha_surface = high_alpha_surface.copy()
            high_alpha_color = Color(
                (high, high, low, high)
            )  # Injecting some RGB variance.
            low_alpha_color = Color((high, low, low, low))
            high_alpha_surface.fill(high_alpha_color)
            low_alpha_surface.fill(low_alpha_color)

            low_alpha_surface.blit(high_alpha_surface, (0, 0))

            expected_color = high_alpha_color + Color(
                tuple(
                    ((x * (255 - high_alpha_color.a)) // 255) for x in low_alpha_color
                )
            )
            self.assertTrue(
                check_color_diff(low_alpha_surface.get_at((0, 0)), expected_color)
            )

        for low_a in range(0, 128):
            for high_a in range(128, 256):
                high_a_onto_low(high_a, low_a)
                low_a_onto_high(high_a, low_a)

    def test_blit__SRCALPHA32_to_8(self):
        # Bug: fatal
        # SDL_DisplayConvert segfaults when video is uninitialized.
        target = pygame.Surface((11, 8), 0, 8)
        test_color = target.get_palette_at(2)
        source = pygame.Surface((1, 1), pygame.SRCALPHA, 32)
        source.set_at((0, 0), test_color)
        target.blit(source, (0, 0))

    def test_blit__SCALPHA32_TO_OPAQUE32(self):
        # Apparently these types of blits need to write 0 to the destination's
        # alpha channel (it's not really an alpha channel but it's treated like one)
        # See https://github.com/pygame-community/pygame-ce/pull/2067

        alphas = [0, 10, 50, 122, 240, 255]

        combinations = list(itertools.combinations_with_replacement(alphas, 2))
        width = len(combinations)

        # masks explicitly specified so direct pixel access of bytes below is
        # guaranteed to be stable
        surf1 = pygame.Surface((width, 1), depth=32, masks=(0xFF0000, 0xFF00, 0xFF, 0))
        surf2 = pygame.Surface(
            (width, 1),
            pygame.SRCALPHA,
            depth=32,
            masks=(0xFF0000, 0xFF00, 0xFF, 0xFF000000),
        )

        for i in range(width):
            alpha1, alpha2 = combinations[i]
            surf1.set_at((i, 0), (0, 0, 0, alpha1))
            surf2.set_at((i, 0), (0, 0, 0, alpha2))

        surf1.blit(surf2, (0, 0))

        # Why use get_buffer?
        # get_at for RGBX surfaces seems to always think A=255, regardless
        # of bytes in surface, which makes sense.
        surf1_bytes = surf1.get_buffer().raw
        for i in range(width):
            # +3 gets the "alpha channel" in this pixel format
            assert surf1_bytes[i * 4 + 3] == 0

    def test_blit_default_dest(self):
        surf1 = pygame.Surface((20, 20))
        surf1.fill("black")
        surf2 = pygame.Surface((10, 10))
        surf2.fill("red")
        surf1.blit(surf2)
        self.assertEqual(surf1.get_at((0, 0)), pygame.Color("red"))
        self.assertEqual(surf1.get_at((10, 10)), pygame.Color("black"))


class GeneralSurfaceTests(unittest.TestCase):
    @unittest.skipIf(
        os.environ.get("SDL_VIDEODRIVER") == pygame.NULL_VIDEODRIVER,
        "requires a non-null SDL_VIDEODRIVER",
    )
    def test_image_convert_bug_131(self):
        # bug #146: Unable to Surface.convert(32) some 1-bit images.
        # https://github.com/pygame-community/pygame-ce/issues/146

        pygame.display.init()
        try:
            im = pygame.image.load(example_path(os.path.join("data", "city.png")))
            im2 = pygame.image.load(example_path(os.path.join("data", "brick.png")))

            self.assertEqual(im.get_palette(), ((0, 0, 0, 255), (255, 255, 255, 255)))
            self.assertEqual(im2.get_palette(), ((0, 0, 0, 255), (0, 0, 0, 255)))

            self.assertEqual(
                repr(im.convert(32)), "<Surface(24x24x32, colorkey=(0, 0, 0, 255))>"
            )
            self.assertEqual(
                repr(im2.convert(32)), "<Surface(469x137x32, colorkey=(0, 0, 0, 255))>"
            )

            # Ensure a palette format to palette format works.
            im3 = im.convert(8)
            self.assertEqual(repr(im3), "<Surface(24x24x8, colorkey=(0, 0, 0, 255))>")
            self.assertEqual(im3.get_palette(), im.get_palette())

        finally:
            pygame.display.quit()

    def test_convert_init(self):
        """Ensure initialization exceptions are raised
        for surf.convert()."""
        pygame.display.quit()
        surf = pygame.Surface((1, 1))
        filename = example_path(os.path.join("data", "alien3.png"))  # 8bit PNG
        surf8bit = pygame.image.load(filename)

        self.assertRaisesRegex(pygame.error, "display is not initialized", surf.convert)

        pygame.display.init()
        try:
            if os.environ.get("SDL_VIDEODRIVER") != pygame.NULL_VIDEODRIVER:
                try:
                    surf.convert(32)
                    surf.convert(pygame.Surface((1, 1)))
                except pygame.error:
                    self.fail("convert() should not raise an exception here.")

            self.assertRaisesRegex(pygame.error, "No convert format", surf.convert)
            self.assertRaisesRegex(pygame.error, "No convert format", surf8bit.convert)

            pygame.display.set_mode((640, 480))
            try:
                surf.convert()
            except pygame.error:
                self.fail("convert() should not raise an exception here.")
        finally:
            pygame.display.quit()

    def test_convert_alpha_init(self):
        """Ensure initialization exceptions are raised
        for surf.convert_alpha()."""
        pygame.display.quit()
        surf = pygame.Surface((1, 1))

        self.assertRaisesRegex(pygame.error, "display initialized", surf.convert_alpha)

        pygame.display.init()
        try:
            self.assertRaisesRegex(
                pygame.error, "No convert format", surf.convert_alpha
            )

            pygame.display.set_mode((640, 480))
            try:
                surf.convert_alpha()
            except pygame.error:
                self.fail("convert_alpha() should not raise an exception here.")
        finally:
            pygame.display.quit()

    def test_convert_alpha_SRCALPHA(self):
        """Ensure that the surface returned by surf.convert_alpha()
        has alpha blending enabled"""
        pygame.display.init()
        try:
            pygame.display.set_mode((640, 480))

            s1 = pygame.Surface((100, 100), 0, 32)
            # s2=pygame.Surface((100,100), pygame.SRCALPHA, 32)
            s1_alpha = s1.convert_alpha()
            self.assertEqual(s1_alpha.get_flags() & SRCALPHA, SRCALPHA)
            self.assertEqual(s1_alpha.get_alpha(), 255)
        finally:
            pygame.display.quit()

    def test_convert_palettize(self):
        pygame.display.init()
        try:
            surf = pygame.Surface((150, 250))
            surf.fill((255, 50, 0))
            surf = surf.convert(8)
            surf2 = pygame.Surface((150, 250), depth=8)
            surf2.fill((255, 50, 0))

            self.assertEqual(surf.get_at((50, 50)), surf2.get_at((50, 50)))

        finally:
            pygame.display.quit()

    def test_src_alpha_issue_1289(self):
        """blit should be white."""
        surf1 = pygame.Surface((1, 1), pygame.SRCALPHA, 32)
        surf1.fill((255, 255, 255, 100))

        surf2 = pygame.Surface((1, 1), pygame.SRCALPHA, 32)
        self.assertEqual(surf2.get_at((0, 0)), (0, 0, 0, 0))
        surf2.blit(surf1, (0, 0))

        self.assertEqual(surf1.get_at((0, 0)), (255, 255, 255, 100))
        self.assertEqual(surf2.get_at((0, 0)), (255, 255, 255, 100))

    def test_src_alpha_compatible(self):
        """ "What pygame 1.9.x did". Is the alpha blitter as before?"""

        # The table below was generated with the SDL1 blit.
        # def print_table():
        #     nums = [0, 1, 65, 126, 127, 199, 254, 255]
        #     results = {}
        #     for dest_r, dest_b, dest_a in zip(nums, reversed(nums), reversed(nums)):
        #         for src_r, src_b, src_a in zip(nums, reversed(nums), nums):
        #             src_surf = pygame.Surface((66, 66), pygame.SRCALPHA, 32)
        #             src_surf.fill((src_r, 255, src_b, src_a))
        #             dest_surf = pygame.Surface((66, 66), pygame.SRCALPHA, 32)
        #             dest_surf.fill((dest_r, 255, dest_b, dest_a))
        #             dest_surf.blit(src_surf, (0, 0))
        #             key = ((dest_r, dest_b, dest_a), (src_r, src_b, src_a))
        #             results[key] = dest_surf.get_at((65, 33))
        #     print("(dest_r, dest_b, dest_a), (src_r, src_b, src_a): color")
        #     pprint(results)

        results_expected = {
            ((0, 255, 255), (0, 255, 0)): (0, 255, 255, 255),
            ((0, 255, 255), (1, 254, 1)): (0, 255, 255, 255),
            ((0, 255, 255), (65, 199, 65)): (16, 255, 241, 255),
            ((0, 255, 255), (126, 127, 126)): (62, 255, 192, 255),
            ((0, 255, 255), (127, 126, 127)): (63, 255, 191, 255),
            ((0, 255, 255), (199, 65, 199)): (155, 255, 107, 255),
            ((0, 255, 255), (254, 1, 254)): (253, 255, 2, 255),
            ((0, 255, 255), (255, 0, 255)): (255, 255, 0, 255),
            ((1, 254, 254), (0, 255, 0)): (1, 255, 254, 254),
            ((1, 254, 254), (1, 254, 1)): (1, 255, 254, 255),
            ((1, 254, 254), (65, 199, 65)): (17, 255, 240, 255),
            ((1, 254, 254), (126, 127, 126)): (63, 255, 191, 255),
            ((1, 254, 254), (127, 126, 127)): (64, 255, 190, 255),
            ((1, 254, 254), (199, 65, 199)): (155, 255, 107, 255),
            ((1, 254, 254), (254, 1, 254)): (253, 255, 2, 255),
            ((1, 254, 254), (255, 0, 255)): (255, 255, 0, 255),
            ((65, 199, 199), (0, 255, 0)): (65, 255, 199, 199),
            ((65, 199, 199), (1, 254, 1)): (64, 255, 200, 200),
            ((65, 199, 199), (65, 199, 65)): (65, 255, 199, 214),
            ((65, 199, 199), (126, 127, 126)): (95, 255, 164, 227),
            ((65, 199, 199), (127, 126, 127)): (96, 255, 163, 227),
            ((65, 199, 199), (199, 65, 199)): (169, 255, 95, 243),
            ((65, 199, 199), (254, 1, 254)): (253, 255, 2, 255),
            ((65, 199, 199), (255, 0, 255)): (255, 255, 0, 255),
            ((126, 127, 127), (0, 255, 0)): (126, 255, 127, 127),
            ((126, 127, 127), (1, 254, 1)): (125, 255, 128, 128),
            ((126, 127, 127), (65, 199, 65)): (110, 255, 146, 160),
            ((126, 127, 127), (126, 127, 126)): (126, 255, 127, 191),
            ((126, 127, 127), (127, 126, 127)): (126, 255, 126, 191),
            ((126, 127, 127), (199, 65, 199)): (183, 255, 79, 227),
            ((126, 127, 127), (254, 1, 254)): (253, 255, 1, 255),
            ((126, 127, 127), (255, 0, 255)): (255, 255, 0, 255),
            ((127, 126, 126), (0, 255, 0)): (127, 255, 126, 126),
            ((127, 126, 126), (1, 254, 1)): (126, 255, 127, 127),
            ((127, 126, 126), (65, 199, 65)): (111, 255, 145, 159),
            ((127, 126, 126), (126, 127, 126)): (127, 255, 126, 190),
            ((127, 126, 126), (127, 126, 127)): (127, 255, 126, 191),
            ((127, 126, 126), (199, 65, 199)): (183, 255, 78, 227),
            ((127, 126, 126), (254, 1, 254)): (254, 255, 1, 255),
            ((127, 126, 126), (255, 0, 255)): (255, 255, 0, 255),
            ((199, 65, 65), (0, 255, 0)): (199, 255, 65, 65),
            ((199, 65, 65), (1, 254, 1)): (198, 255, 66, 66),
            ((199, 65, 65), (65, 199, 65)): (165, 255, 99, 114),
            ((199, 65, 65), (126, 127, 126)): (163, 255, 96, 159),
            ((199, 65, 65), (127, 126, 127)): (163, 255, 95, 160),
            ((199, 65, 65), (199, 65, 199)): (199, 255, 65, 214),
            ((199, 65, 65), (254, 1, 254)): (254, 255, 1, 255),
            ((199, 65, 65), (255, 0, 255)): (255, 255, 0, 255),
            ((254, 1, 1), (0, 255, 0)): (254, 255, 1, 1),
            ((254, 1, 1), (1, 254, 1)): (253, 255, 2, 2),
            ((254, 1, 1), (65, 199, 65)): (206, 255, 52, 66),
            ((254, 1, 1), (126, 127, 126)): (191, 255, 63, 127),
            ((254, 1, 1), (127, 126, 127)): (191, 255, 63, 128),
            ((254, 1, 1), (199, 65, 199)): (212, 255, 51, 200),
            ((254, 1, 1), (254, 1, 254)): (254, 255, 1, 255),
            ((254, 1, 1), (255, 0, 255)): (255, 255, 0, 255),
            ((255, 0, 0), (0, 255, 0)): (0, 255, 255, 0),
            ((255, 0, 0), (1, 254, 1)): (1, 255, 254, 1),
            ((255, 0, 0), (65, 199, 65)): (65, 255, 199, 65),
            ((255, 0, 0), (126, 127, 126)): (126, 255, 127, 126),
            ((255, 0, 0), (127, 126, 127)): (127, 255, 126, 127),
            ((255, 0, 0), (199, 65, 199)): (199, 255, 65, 199),
            ((255, 0, 0), (254, 1, 254)): (254, 255, 1, 254),
            ((255, 0, 0), (255, 0, 255)): (255, 255, 0, 255),
        }

        # chosen because they contain edge cases.
        nums = [0, 1, 65, 126, 127, 199, 254, 255]
        results = {}
        for dst_r, dst_b, dst_a in zip(nums, reversed(nums), reversed(nums)):
            for src_r, src_b, src_a in zip(nums, reversed(nums), nums):
                with self.subTest(
                    src_r=src_r,
                    src_b=src_b,
                    src_a=src_a,
                    dest_r=dst_r,
                    dest_b=dst_b,
                    dest_a=dst_a,
                ):
                    src_surf = pygame.Surface((66, 66), pygame.SRCALPHA, 32)
                    src_surf.fill((src_r, 255, src_b, src_a))
                    dest_surf = pygame.Surface((66, 66), pygame.SRCALPHA, 32)
                    dest_surf.fill((dst_r, 255, dst_b, dst_a))

                    dest_surf.blit(src_surf, (0, 0))
                    key = ((dst_r, dst_b, dst_a), (src_r, src_b, src_a))
                    results[key] = dest_surf.get_at((65, 33))
                    self.assertEqual(results[key], results_expected[key])

        self.assertEqual(results, results_expected)

    def test_src_alpha_compatible_16bit(self):
        """ "What pygame 1.9.x did". Is the alpha blitter as before?"""

        # The table below was generated with the SDL1 blit.
        # def print_table():
        #     nums = [0, 1, 65, 126, 127, 199, 254, 255]
        #     results = {}
        #     for dest_r, dest_b, dest_a in zip(nums, reversed(nums), reversed(nums)):
        #         for src_r, src_b, src_a in zip(nums, reversed(nums), nums):
        #             src_surf = pygame.Surface((66, 66), pygame.SRCALPHA, 16)
        #             src_surf.fill((src_r, 255, src_b, src_a))
        #             dest_surf = pygame.Surface((66, 66), pygame.SRCALPHA, 16)
        #             dest_surf.fill((dest_r, 255, dest_b, dest_a))
        #             dest_surf.blit(src_surf, (0, 0))
        #             key = ((dest_r, dest_b, dest_a), (src_r, src_b, src_a))
        #             results[key] = dest_surf.get_at((65, 33))
        #     print("(dest_r, dest_b, dest_a), (src_r, src_b, src_a): color")
        #     pprint(results)

        results_expected = {
            ((0, 255, 255), (0, 255, 0)): (0, 255, 255, 255),
            ((0, 255, 255), (1, 254, 1)): (0, 255, 255, 255),
            ((0, 255, 255), (65, 199, 65)): (17, 255, 255, 255),
            ((0, 255, 255), (126, 127, 126)): (51, 255, 204, 255),
            ((0, 255, 255), (127, 126, 127)): (51, 255, 204, 255),
            ((0, 255, 255), (199, 65, 199)): (170, 255, 102, 255),
            ((0, 255, 255), (254, 1, 254)): (255, 255, 0, 255),
            ((0, 255, 255), (255, 0, 255)): (255, 255, 0, 255),
            ((1, 254, 254), (0, 255, 0)): (0, 255, 255, 255),
            ((1, 254, 254), (1, 254, 1)): (0, 255, 255, 255),
            ((1, 254, 254), (65, 199, 65)): (17, 255, 255, 255),
            ((1, 254, 254), (126, 127, 126)): (51, 255, 204, 255),
            ((1, 254, 254), (127, 126, 127)): (51, 255, 204, 255),
            ((1, 254, 254), (199, 65, 199)): (170, 255, 102, 255),
            ((1, 254, 254), (254, 1, 254)): (255, 255, 0, 255),
            ((1, 254, 254), (255, 0, 255)): (255, 255, 0, 255),
            ((65, 199, 199), (0, 255, 0)): (68, 255, 204, 204),
            ((65, 199, 199), (1, 254, 1)): (68, 255, 204, 204),
            ((65, 199, 199), (65, 199, 65)): (68, 255, 204, 221),
            ((65, 199, 199), (126, 127, 126)): (85, 255, 170, 238),
            ((65, 199, 199), (127, 126, 127)): (85, 255, 170, 238),
            ((65, 199, 199), (199, 65, 199)): (187, 255, 85, 255),
            ((65, 199, 199), (254, 1, 254)): (255, 255, 0, 255),
            ((65, 199, 199), (255, 0, 255)): (255, 255, 0, 255),
            ((126, 127, 127), (0, 255, 0)): (119, 255, 119, 119),
            ((126, 127, 127), (1, 254, 1)): (119, 255, 119, 119),
            ((126, 127, 127), (65, 199, 65)): (102, 255, 136, 153),
            ((126, 127, 127), (126, 127, 126)): (119, 255, 119, 187),
            ((126, 127, 127), (127, 126, 127)): (119, 255, 119, 187),
            ((126, 127, 127), (199, 65, 199)): (187, 255, 68, 238),
            ((126, 127, 127), (254, 1, 254)): (255, 255, 0, 255),
            ((126, 127, 127), (255, 0, 255)): (255, 255, 0, 255),
            ((127, 126, 126), (0, 255, 0)): (119, 255, 119, 119),
            ((127, 126, 126), (1, 254, 1)): (119, 255, 119, 119),
            ((127, 126, 126), (65, 199, 65)): (102, 255, 136, 153),
            ((127, 126, 126), (126, 127, 126)): (119, 255, 119, 187),
            ((127, 126, 126), (127, 126, 127)): (119, 255, 119, 187),
            ((127, 126, 126), (199, 65, 199)): (187, 255, 68, 238),
            ((127, 126, 126), (254, 1, 254)): (255, 255, 0, 255),
            ((127, 126, 126), (255, 0, 255)): (255, 255, 0, 255),
            ((199, 65, 65), (0, 255, 0)): (204, 255, 68, 68),
            ((199, 65, 65), (1, 254, 1)): (204, 255, 68, 68),
            ((199, 65, 65), (65, 199, 65)): (170, 255, 102, 119),
            ((199, 65, 65), (126, 127, 126)): (170, 255, 85, 153),
            ((199, 65, 65), (127, 126, 127)): (170, 255, 85, 153),
            ((199, 65, 65), (199, 65, 199)): (204, 255, 68, 221),
            ((199, 65, 65), (254, 1, 254)): (255, 255, 0, 255),
            ((199, 65, 65), (255, 0, 255)): (255, 255, 0, 255),
            ((254, 1, 1), (0, 255, 0)): (0, 255, 255, 0),
            ((254, 1, 1), (1, 254, 1)): (0, 255, 255, 0),
            ((254, 1, 1), (65, 199, 65)): (68, 255, 204, 68),
            ((254, 1, 1), (126, 127, 126)): (119, 255, 119, 119),
            ((254, 1, 1), (127, 126, 127)): (119, 255, 119, 119),
            ((254, 1, 1), (199, 65, 199)): (204, 255, 68, 204),
            ((254, 1, 1), (254, 1, 254)): (255, 255, 0, 255),
            ((254, 1, 1), (255, 0, 255)): (255, 255, 0, 255),
            ((255, 0, 0), (0, 255, 0)): (0, 255, 255, 0),
            ((255, 0, 0), (1, 254, 1)): (0, 255, 255, 0),
            ((255, 0, 0), (65, 199, 65)): (68, 255, 204, 68),
            ((255, 0, 0), (126, 127, 126)): (119, 255, 119, 119),
            ((255, 0, 0), (127, 126, 127)): (119, 255, 119, 119),
            ((255, 0, 0), (199, 65, 199)): (204, 255, 68, 204),
            ((255, 0, 0), (254, 1, 254)): (255, 255, 0, 255),
            ((255, 0, 0), (255, 0, 255)): (255, 255, 0, 255),
        }

        # chosen because they contain edge cases.
        nums = [0, 1, 65, 126, 127, 199, 254, 255]
        results = {}
        for dst_r, dst_b, dst_a in zip(nums, reversed(nums), reversed(nums)):
            for src_r, src_b, src_a in zip(nums, reversed(nums), nums):
                with self.subTest(
                    src_r=src_r,
                    src_b=src_b,
                    src_a=src_a,
                    dest_r=dst_r,
                    dest_b=dst_b,
                    dest_a=dst_a,
                ):
                    src_surf = pygame.Surface((66, 66), pygame.SRCALPHA, 16)
                    src_surf.fill((src_r, 255, src_b, src_a))
                    dest_surf = pygame.Surface((66, 66), pygame.SRCALPHA, 16)
                    dest_surf.fill((dst_r, 255, dst_b, dst_a))

                    dest_surf.blit(src_surf, (0, 0))
                    key = ((dst_r, dst_b, dst_a), (src_r, src_b, src_a))
                    results[key] = dest_surf.get_at((65, 33))
                    self.assertEqual(results[key], results_expected[key])

        self.assertEqual(results, results_expected)

    def test_sdl1_mimic_blitter_with_set_alpha(self):
        """does the SDL 1 style blitter in pygame 2 work with set_alpha(),
        this feature only exists in pygame 2/SDL2 SDL1 did not support
        combining surface and pixel alpha"""

        results_expected = {
            ((0, 255, 255), (0, 255, 0)): (0, 255, 255, 255),
            ((0, 255, 255), (1, 254, 1)): (0, 255, 255, 255),
            ((0, 255, 255), (65, 199, 65)): (16, 255, 241, 255),
            ((0, 255, 255), (126, 127, 126)): (62, 255, 192, 255),
            ((0, 255, 255), (127, 126, 127)): (63, 255, 191, 255),
            ((0, 255, 255), (199, 65, 199)): (155, 255, 107, 255),
            ((0, 255, 255), (254, 1, 254)): (253, 255, 2, 255),
            ((0, 255, 255), (255, 0, 255)): (255, 255, 0, 255),
            ((1, 254, 254), (0, 255, 0)): (1, 255, 254, 254),
            ((1, 254, 254), (1, 254, 1)): (1, 255, 254, 255),
            ((1, 254, 254), (65, 199, 65)): (17, 255, 240, 255),
            ((1, 254, 254), (126, 127, 126)): (63, 255, 191, 255),
            ((1, 254, 254), (127, 126, 127)): (64, 255, 190, 255),
            ((1, 254, 254), (199, 65, 199)): (155, 255, 107, 255),
            ((1, 254, 254), (254, 1, 254)): (253, 255, 2, 255),
            ((1, 254, 254), (255, 0, 255)): (255, 255, 0, 255),
            ((65, 199, 199), (0, 255, 0)): (65, 255, 199, 199),
            ((65, 199, 199), (1, 254, 1)): (64, 255, 200, 200),
            ((65, 199, 199), (65, 199, 65)): (65, 255, 199, 214),
            ((65, 199, 199), (126, 127, 126)): (95, 255, 164, 227),
            ((65, 199, 199), (127, 126, 127)): (96, 255, 163, 227),
            ((65, 199, 199), (199, 65, 199)): (169, 255, 95, 243),
            ((65, 199, 199), (254, 1, 254)): (253, 255, 2, 255),
            ((65, 199, 199), (255, 0, 255)): (255, 255, 0, 255),
            ((126, 127, 127), (0, 255, 0)): (126, 255, 127, 127),
            ((126, 127, 127), (1, 254, 1)): (125, 255, 128, 128),
            ((126, 127, 127), (65, 199, 65)): (110, 255, 146, 160),
            ((126, 127, 127), (126, 127, 126)): (126, 255, 127, 191),
            ((126, 127, 127), (127, 126, 127)): (126, 255, 126, 191),
            ((126, 127, 127), (199, 65, 199)): (183, 255, 79, 227),
            ((126, 127, 127), (254, 1, 254)): (253, 255, 1, 255),
            ((126, 127, 127), (255, 0, 255)): (255, 255, 0, 255),
            ((127, 126, 126), (0, 255, 0)): (127, 255, 126, 126),
            ((127, 126, 126), (1, 254, 1)): (126, 255, 127, 127),
            ((127, 126, 126), (65, 199, 65)): (111, 255, 145, 159),
            ((127, 126, 126), (126, 127, 126)): (127, 255, 126, 190),
            ((127, 126, 126), (127, 126, 127)): (127, 255, 126, 191),
            ((127, 126, 126), (199, 65, 199)): (183, 255, 78, 227),
            ((127, 126, 126), (254, 1, 254)): (254, 255, 1, 255),
            ((127, 126, 126), (255, 0, 255)): (255, 255, 0, 255),
            ((199, 65, 65), (0, 255, 0)): (199, 255, 65, 65),
            ((199, 65, 65), (1, 254, 1)): (198, 255, 66, 66),
            ((199, 65, 65), (65, 199, 65)): (165, 255, 99, 114),
            ((199, 65, 65), (126, 127, 126)): (163, 255, 96, 159),
            ((199, 65, 65), (127, 126, 127)): (163, 255, 95, 160),
            ((199, 65, 65), (199, 65, 199)): (199, 255, 65, 214),
            ((199, 65, 65), (254, 1, 254)): (254, 255, 1, 255),
            ((199, 65, 65), (255, 0, 255)): (255, 255, 0, 255),
            ((254, 1, 1), (0, 255, 0)): (254, 255, 1, 1),
            ((254, 1, 1), (1, 254, 1)): (253, 255, 2, 2),
            ((254, 1, 1), (65, 199, 65)): (206, 255, 52, 66),
            ((254, 1, 1), (126, 127, 126)): (191, 255, 63, 127),
            ((254, 1, 1), (127, 126, 127)): (191, 255, 63, 128),
            ((254, 1, 1), (199, 65, 199)): (212, 255, 51, 200),
            ((254, 1, 1), (254, 1, 254)): (254, 255, 1, 255),
            ((254, 1, 1), (255, 0, 255)): (255, 255, 0, 255),
            ((255, 0, 0), (0, 255, 0)): (0, 255, 255, 0),
            ((255, 0, 0), (1, 254, 1)): (1, 255, 254, 1),
            ((255, 0, 0), (65, 199, 65)): (65, 255, 199, 65),
            ((255, 0, 0), (126, 127, 126)): (126, 255, 127, 126),
            ((255, 0, 0), (127, 126, 127)): (127, 255, 126, 127),
            ((255, 0, 0), (199, 65, 199)): (199, 255, 65, 199),
            ((255, 0, 0), (254, 1, 254)): (254, 255, 1, 254),
            ((255, 0, 0), (255, 0, 255)): (255, 255, 0, 255),
        }

        # chosen because they contain edge cases.
        nums = [0, 1, 65, 126, 127, 199, 254, 255]
        results = {}
        for dst_r, dst_b, dst_a in zip(nums, reversed(nums), reversed(nums)):
            for src_r, src_b, src_a in zip(nums, reversed(nums), nums):
                with self.subTest(
                    src_r=src_r,
                    src_b=src_b,
                    src_a=src_a,
                    dest_r=dst_r,
                    dest_b=dst_b,
                    dest_a=dst_a,
                ):
                    src_surf = pygame.Surface((66, 66), pygame.SRCALPHA, 32)
                    src_surf.fill((src_r, 255, src_b, 255))
                    src_surf.set_alpha(src_a)
                    dest_surf = pygame.Surface((66, 66), pygame.SRCALPHA, 32)
                    dest_surf.fill((dst_r, 255, dst_b, dst_a))

                    dest_surf.blit(src_surf, (0, 0))
                    key = ((dst_r, dst_b, dst_a), (src_r, src_b, src_a))
                    results[key] = dest_surf.get_at((65, 33))
                    self.assertEqual(results[key], results_expected[key])

        self.assertEqual(results, results_expected)

    @unittest.skipIf(
        "arm" in platform.machine() or "aarch64" in platform.machine(),
        "sdl2 blitter produces different results on arm",
    )
    def test_src_alpha_sdl2_blitter(self):
        """Checking that the BLEND_ALPHA_SDL2 flag works - this feature
        only exists when using SDL2"""

        results_expected = {
            ((0, 255, 255), (0, 255, 0)): (0, 255, 255, 255),
            ((0, 255, 255), (1, 254, 1)): (0, 253, 253, 253),
            ((0, 255, 255), (65, 199, 65)): (16, 253, 239, 253),
            ((0, 255, 255), (126, 127, 126)): (62, 253, 190, 253),
            ((0, 255, 255), (127, 126, 127)): (63, 253, 189, 253),
            ((0, 255, 255), (199, 65, 199)): (154, 253, 105, 253),
            ((0, 255, 255), (254, 1, 254)): (252, 253, 0, 253),
            ((0, 255, 255), (255, 0, 255)): (255, 255, 0, 255),
            ((1, 254, 254), (0, 255, 0)): (1, 255, 254, 254),
            ((1, 254, 254), (1, 254, 1)): (0, 253, 252, 252),
            ((1, 254, 254), (65, 199, 65)): (16, 253, 238, 252),
            ((1, 254, 254), (126, 127, 126)): (62, 253, 189, 252),
            ((1, 254, 254), (127, 126, 127)): (63, 253, 189, 253),
            ((1, 254, 254), (199, 65, 199)): (154, 253, 105, 253),
            ((1, 254, 254), (254, 1, 254)): (252, 253, 0, 253),
            ((1, 254, 254), (255, 0, 255)): (255, 255, 0, 255),
            ((65, 199, 199), (0, 255, 0)): (65, 255, 199, 199),
            ((65, 199, 199), (1, 254, 1)): (64, 253, 197, 197),
            ((65, 199, 199), (65, 199, 65)): (64, 253, 197, 211),
            ((65, 199, 199), (126, 127, 126)): (94, 253, 162, 225),
            ((65, 199, 199), (127, 126, 127)): (95, 253, 161, 225),
            ((65, 199, 199), (199, 65, 199)): (168, 253, 93, 241),
            ((65, 199, 199), (254, 1, 254)): (252, 253, 0, 253),
            ((65, 199, 199), (255, 0, 255)): (255, 255, 0, 255),
            ((126, 127, 127), (0, 255, 0)): (126, 255, 127, 127),
            ((126, 127, 127), (1, 254, 1)): (125, 253, 126, 126),
            ((126, 127, 127), (65, 199, 65)): (109, 253, 144, 158),
            ((126, 127, 127), (126, 127, 126)): (125, 253, 125, 188),
            ((126, 127, 127), (127, 126, 127)): (126, 253, 125, 189),
            ((126, 127, 127), (199, 65, 199)): (181, 253, 77, 225),
            ((126, 127, 127), (254, 1, 254)): (252, 253, 0, 253),
            ((126, 127, 127), (255, 0, 255)): (255, 255, 0, 255),
            ((127, 126, 126), (0, 255, 0)): (127, 255, 126, 126),
            ((127, 126, 126), (1, 254, 1)): (126, 253, 125, 125),
            ((127, 126, 126), (65, 199, 65)): (110, 253, 143, 157),
            ((127, 126, 126), (126, 127, 126)): (125, 253, 125, 188),
            ((127, 126, 126), (127, 126, 127)): (126, 253, 125, 189),
            ((127, 126, 126), (199, 65, 199)): (181, 253, 77, 225),
            ((127, 126, 126), (254, 1, 254)): (252, 253, 0, 253),
            ((127, 126, 126), (255, 0, 255)): (255, 255, 0, 255),
            ((199, 65, 65), (0, 255, 0)): (199, 255, 65, 65),
            ((199, 65, 65), (1, 254, 1)): (197, 253, 64, 64),
            ((199, 65, 65), (65, 199, 65)): (163, 253, 98, 112),
            ((199, 65, 65), (126, 127, 126)): (162, 253, 94, 157),
            ((199, 65, 65), (127, 126, 127)): (162, 253, 94, 158),
            ((199, 65, 65), (199, 65, 199)): (197, 253, 64, 212),
            ((199, 65, 65), (254, 1, 254)): (252, 253, 0, 253),
            ((199, 65, 65), (255, 0, 255)): (255, 255, 0, 255),
            ((254, 1, 1), (0, 255, 0)): (254, 255, 1, 1),
            ((254, 1, 1), (1, 254, 1)): (252, 253, 0, 0),
            ((254, 1, 1), (65, 199, 65)): (204, 253, 50, 64),
            ((254, 1, 1), (126, 127, 126)): (189, 253, 62, 125),
            ((254, 1, 1), (127, 126, 127)): (190, 253, 62, 126),
            ((254, 1, 1), (199, 65, 199)): (209, 253, 50, 198),
            ((254, 1, 1), (254, 1, 254)): (252, 253, 0, 253),
            ((254, 1, 1), (255, 0, 255)): (255, 255, 0, 255),
            ((255, 0, 0), (0, 255, 0)): (255, 255, 0, 0),
            ((255, 0, 0), (1, 254, 1)): (253, 253, 0, 0),
            ((255, 0, 0), (65, 199, 65)): (205, 253, 50, 64),
            ((255, 0, 0), (126, 127, 126)): (190, 253, 62, 125),
            ((255, 0, 0), (127, 126, 127)): (190, 253, 62, 126),
            ((255, 0, 0), (199, 65, 199)): (209, 253, 50, 198),
            ((255, 0, 0), (254, 1, 254)): (252, 253, 0, 253),
            ((255, 0, 0), (255, 0, 255)): (255, 255, 0, 255),
        }

        # chosen because they contain edge cases.
        nums = [0, 1, 65, 126, 127, 199, 254, 255]
        results = {}
        for dst_r, dst_b, dst_a in zip(nums, reversed(nums), reversed(nums)):
            for src_r, src_b, src_a in zip(nums, reversed(nums), nums):
                with self.subTest(
                    src_r=src_r,
                    src_b=src_b,
                    src_a=src_a,
                    dest_r=dst_r,
                    dest_b=dst_b,
                    dest_a=dst_a,
                ):
                    src_surf = pygame.Surface((66, 66), pygame.SRCALPHA, 32)
                    src_surf.fill((src_r, 255, src_b, src_a))
                    dest_surf = pygame.Surface((66, 66), pygame.SRCALPHA, 32)
                    dest_surf.fill((dst_r, 255, dst_b, dst_a))

                    dest_surf.blit(
                        src_surf, (0, 0), special_flags=pygame.BLEND_ALPHA_SDL2
                    )
                    key = ((dst_r, dst_b, dst_a), (src_r, src_b, src_a))
                    results[key] = tuple(dest_surf.get_at((65, 33)))
                    for i in range(4):
                        self.assertAlmostEqual(
                            results[key][i], results_expected[key][i], delta=4
                        )

        # print("(dest_r, dest_b, dest_a), (src_r, src_b, src_a): color")
        # pprint(results)

    def test_opaque_destination_blit_with_set_alpha(self):
        # no set_alpha()
        src_surf = pygame.Surface((32, 32), pygame.SRCALPHA, 32)
        src_surf.fill((255, 255, 255, 200))
        dest_surf = pygame.Surface((32, 32))
        dest_surf.fill((100, 100, 100))

        dest_surf.blit(src_surf, (0, 0))

        no_surf_alpha_col = dest_surf.get_at((0, 0))

        dest_surf.fill((100, 100, 100))
        dest_surf.set_alpha(200)
        dest_surf.blit(src_surf, (0, 0))

        surf_alpha_col = dest_surf.get_at((0, 0))

        self.assertEqual(no_surf_alpha_col, surf_alpha_col)

    def todo_test_convert(self):
        # __doc__ (as of 2008-08-02) for pygame.surface.Surface.convert:

        # Surface.convert(Surface): return Surface
        # Surface.convert(depth, flags=0): return Surface
        # Surface.convert(masks, flags=0): return Surface
        # Surface.convert(): return Surface
        # change the pixel format of an image
        #
        # Creates a new copy of the Surface with the pixel format changed. The
        # new pixel format can be determined from another existing Surface.
        # Otherwise, depth, flags, and masks arguments can be used, similar to
        # the pygame.Surface() call.
        #
        # If no arguments are passed the new Surface will have the same pixel
        # format as the display Surface. This is always the fastest format for
        # blitting. It is a good idea to convert all Surfaces before they are
        # blitted many times.
        #
        # The converted Surface will have no pixel alphas. They will be
        # stripped if the original had them. See Surface.convert_alpha() for
        # preserving or creating per-pixel alphas.
        #

        self.fail()

    def test_convert__pixel_format_as_surface_subclass(self):
        """Ensure convert accepts a Surface subclass argument."""
        expected_size = (23, 17)
        convert_surface = SurfaceSubclass(expected_size, 0, 32)
        depth_surface = SurfaceSubclass((31, 61), 0, 32)

        pygame.display.init()
        try:
            surface = convert_surface.convert(depth_surface)

            self.assertIsNot(surface, depth_surface)
            self.assertIsNot(surface, convert_surface)
            self.assertIsInstance(surface, pygame.Surface)
            self.assertIsInstance(surface, SurfaceSubclass)
            self.assertEqual(surface.get_size(), expected_size)
        finally:
            pygame.display.quit()

    def test_convert_alpha_argument_deprecation(self):
        pygame.display.init()
        pygame.display.set_mode((640, 480))

        surf = pygame.Surface((64, 64))
        surf_2 = pygame.Surface((64, 64))

        with self.assertWarns(DeprecationWarning):
            surf_2.convert_alpha(surf)

    def test_convert_alpha(self):
        """Ensure the surface returned by surf.convert_alpha
        has alpha values added"""
        pygame.display.init()
        try:
            pygame.display.set_mode((640, 480))

            s2 = pygame.Surface((100, 100), 0, 32)
            s2_alpha = s2.convert_alpha()

            s3 = pygame.Surface((100, 100), 0, 8)
            s3_alpha = s3.convert_alpha()

            s4 = pygame.Surface((100, 100), 0, 12)
            s4_alpha = s4.convert_alpha()

            s5 = pygame.Surface((100, 100), 0, 15)
            s5_alpha = s5.convert_alpha()

            s6 = pygame.Surface((100, 100), 0, 16)
            s6_alpha = s6.convert_alpha()

            s7 = pygame.Surface((100, 100), 0, 24)
            s7_alpha = s7.convert_alpha()

            self.assertEqual(s2_alpha.get_alpha(), 255)
            self.assertEqual(s3_alpha.get_alpha(), 255)
            self.assertEqual(s4_alpha.get_alpha(), 255)
            self.assertEqual(s5_alpha.get_alpha(), 255)
            self.assertEqual(s6_alpha.get_alpha(), 255)
            self.assertEqual(s7_alpha.get_alpha(), 255)

            self.assertEqual(s2_alpha.get_bitsize(), 32)
            self.assertEqual(s3_alpha.get_bitsize(), 32)
            self.assertEqual(s4_alpha.get_bitsize(), 32)
            self.assertEqual(s5_alpha.get_bitsize(), 32)
            self.assertEqual(s6_alpha.get_bitsize(), 32)
            self.assertEqual(s6_alpha.get_bitsize(), 32)

            with self.assertRaises(pygame.error):
                surface = pygame.display.set_mode()
                pygame.display.quit()
                surface.convert_alpha()

        finally:
            pygame.display.quit()

    def test_convert_alpha__pixel_format_as_surface_subclass(self):
        """Ensure convert_alpha accepts a Surface subclass argument."""
        expected_size = (23, 17)
        convert_surface = SurfaceSubclass(expected_size, SRCALPHA, 32)

        pygame.display.init()
        try:
            pygame.display.set_mode((60, 60))

            surface = convert_surface.convert_alpha()

            self.assertIsNot(surface, convert_surface)
            self.assertIsInstance(surface, pygame.Surface)
            self.assertIsInstance(surface, SurfaceSubclass)
            self.assertEqual(surface.get_size(), expected_size)
        finally:
            pygame.display.quit()

    def test_get_abs_offset(self):
        pygame.display.init()
        try:
            parent = pygame.Surface((64, 64), SRCALPHA, 32)

            # Stack a bunch of subsurfaces
            sub_level_1 = parent.subsurface((2, 2), (34, 37))
            sub_level_2 = sub_level_1.subsurface((0, 0), (30, 29))
            sub_level_3 = sub_level_2.subsurface((3, 7), (20, 21))
            sub_level_4 = sub_level_3.subsurface((6, 1), (14, 14))
            sub_level_5 = sub_level_4.subsurface((5, 6), (3, 4))

            # Parent is always (0, 0)
            self.assertEqual(parent.get_abs_offset(), (0, 0))
            # Total offset: (0+2, 0+2) = (2, 2)
            self.assertEqual(sub_level_1.get_abs_offset(), (2, 2))
            # Total offset: (0+2+0, 0+2+0) = (2, 2)
            self.assertEqual(sub_level_2.get_abs_offset(), (2, 2))
            # Total offset: (0+2+0+3, 0+2+0+7) = (5, 9)
            self.assertEqual(sub_level_3.get_abs_offset(), (5, 9))
            # Total offset: (0+2+0+3+6, 0+2+0+7+1) = (11, 10)
            self.assertEqual(sub_level_4.get_abs_offset(), (11, 10))
            # Total offset: (0+2+0+3+6+5, 0+2+0+7+1+6) = (16, 16)
            self.assertEqual(sub_level_5.get_abs_offset(), (16, 16))

            with self.assertRaises(pygame.error):
                surface = pygame.display.set_mode()
                pygame.display.quit()
                surface.get_abs_offset()
        finally:
            pygame.display.quit()

    def test_get_abs_parent(self):
        pygame.display.init()
        try:
            parent = pygame.Surface((32, 32), SRCALPHA, 32)

            # Stack a bunch of subsurfaces
            sub_level_1 = parent.subsurface((1, 1), (15, 15))
            sub_level_2 = sub_level_1.subsurface((1, 1), (12, 12))
            sub_level_3 = sub_level_2.subsurface((1, 1), (9, 9))
            sub_level_4 = sub_level_3.subsurface((1, 1), (8, 8))
            sub_level_5 = sub_level_4.subsurface((2, 2), (3, 4))
            sub_level_6 = sub_level_5.subsurface((0, 0), (2, 1))

            # Can't have subsurfaces bigger than parents
            self.assertRaises(ValueError, parent.subsurface, (5, 5), (100, 100))
            self.assertRaises(ValueError, sub_level_3.subsurface, (0, 0), (11, 5))
            self.assertRaises(ValueError, sub_level_6.subsurface, (0, 0), (5, 5))

            # Calling get_abs_parent on parent should return itself
            self.assertEqual(parent.get_abs_parent(), parent)

            # On subclass "depth" of 1, get_abs_parent and get_parent should return the same
            self.assertEqual(sub_level_1.get_abs_parent(), sub_level_1.get_parent())
            self.assertEqual(sub_level_2.get_abs_parent(), parent)
            self.assertEqual(sub_level_3.get_abs_parent(), parent)
            self.assertEqual(sub_level_4.get_abs_parent(), parent)
            self.assertEqual(sub_level_5.get_abs_parent(), parent)
            self.assertEqual(
                sub_level_6.get_abs_parent(), sub_level_6.get_parent().get_abs_parent()
            )

            with self.assertRaises(pygame.error):
                surface = pygame.display.set_mode()
                pygame.display.quit()
                surface.get_abs_parent()
        finally:
            pygame.display.quit()

    def test_get_at(self):
        surf = pygame.Surface((2, 2), 0, 24)
        c00 = pygame.Color(1, 2, 3)
        c01 = pygame.Color(5, 10, 15)
        c10 = pygame.Color(100, 50, 0)
        c11 = pygame.Color(4, 5, 6)
        surf.set_at((0, 0), c00)
        surf.set_at((0, 1), c01)
        surf.set_at((1, 0), c10)
        surf.set_at((1, 1), c11)
        c = surf.get_at((0, 0))
        self.assertIsInstance(c, pygame.Color)
        c = surf.get_at(pygame.Vector2(0, 0))
        self.assertIsInstance(c, pygame.Color)
        self.assertEqual(c, c00)
        self.assertEqual(surf.get_at((0, 1)), c01)
        self.assertEqual(surf.get_at((1, 0)), c10)
        self.assertEqual(surf.get_at((1, 1)), c11)
        self.assertEqual(surf.get_at(pygame.Vector2(0, 1)), c01)
        self.assertEqual(surf.get_at(pygame.Vector2(1, 0)), c10)
        self.assertEqual(surf.get_at(pygame.Vector2(1, 1)), c11)
        for p in [(-1, 0), (0, -1), (2, 0), (0, 2)]:
            self.assertRaises(IndexError, surf.get_at, p)

    def test_get_at_mapped(self):
        color = pygame.Color(10, 20, 30)
        for bitsize in [8, 16, 24, 32]:
            surf = pygame.Surface((2, 2), 0, bitsize)
            surf.fill(color)
            pixel = surf.get_at_mapped((0, 0))
            self.assertEqual(
                pixel,
                surf.map_rgb(color),
                "%i != %i, bitsize: %i" % (pixel, surf.map_rgb(color), bitsize),
            )
            pixel = surf.get_at_mapped(pygame.Vector2(0, 0))
            self.assertEqual(
                pixel,
                surf.map_rgb(color),
                "%i != %i, bitsize: %i" % (pixel, surf.map_rgb(color), bitsize),
            )

    def test_get_bitsize(self):
        pygame.display.init()
        try:
            expected_size = (11, 21)

            # Check that get_bitsize returns passed depth
            expected_depth = 32
            surface = pygame.Surface(expected_size, pygame.SRCALPHA, expected_depth)
            self.assertEqual(surface.get_size(), expected_size)
            self.assertEqual(surface.get_bitsize(), expected_depth)

            expected_depth = 16
            surface = pygame.Surface(expected_size, pygame.SRCALPHA, expected_depth)
            self.assertEqual(surface.get_size(), expected_size)
            self.assertEqual(surface.get_bitsize(), expected_depth)

            expected_depth = 15
            surface = pygame.Surface(expected_size, 0, expected_depth)
            self.assertEqual(surface.get_size(), expected_size)
            self.assertEqual(surface.get_bitsize(), expected_depth)
            # Check for invalid depths
            expected_depth = -1
            self.assertRaises(
                ValueError, pygame.Surface, expected_size, 0, expected_depth
            )
            expected_depth = 11
            self.assertRaises(
                ValueError, pygame.Surface, expected_size, 0, expected_depth
            )
            expected_depth = 1024
            self.assertRaises(
                ValueError, pygame.Surface, expected_size, 0, expected_depth
            )

            with self.assertRaises(pygame.error):
                surface = pygame.display.set_mode()
                pygame.display.quit()
                surface.get_bitsize()
        finally:
            pygame.display.quit()

    def test_get_clip(self):
        s = pygame.Surface((800, 600))
        rectangle = s.get_clip()
        self.assertEqual(rectangle, (0, 0, 800, 600))

    def test_get_colorkey(self):
        pygame.display.init()
        try:
            # if set_colorkey is not used
            s = pygame.Surface((800, 600), 0, 32)
            self.assertIsNone(s.get_colorkey())

            # if set_colorkey is used
            s.set_colorkey(None)
            self.assertIsNone(s.get_colorkey())

            # setting up remainder of tests...
            r, g, b, a = 20, 40, 60, 12
            colorkey = pygame.Color(r, g, b)
            s.set_colorkey(colorkey)

            # test for ideal case
            self.assertEqual(s.get_colorkey(), (r, g, b, 255))

            # test for if the color_key is set using pygame.RLEACCEL
            s.set_colorkey(colorkey, pygame.RLEACCEL)
            self.assertEqual(s.get_colorkey(), (r, g, b, 255))

            # test for if the color key is not what's expected
            s.set_colorkey(pygame.Color(r + 1, g + 1, b + 1))
            self.assertNotEqual(s.get_colorkey(), (r, g, b, 255))

            s.set_colorkey(pygame.Color(r, g, b, a))
            # regardless of whether alpha is not 255
            # colorkey returned from surface is always 255
            self.assertEqual(s.get_colorkey(), (r, g, b, 255))
        finally:
            # test for using method after display.quit() is called...
            s = pygame.display.set_mode((200, 200), 0, 32)
            pygame.display.quit()
            with self.assertRaises(pygame.error):
                s.get_colorkey()

    def test_get_height(self):
        sizes = ((1, 1), (119, 10), (10, 119), (1, 1000), (1000, 1), (1000, 1000))
        for width, height in sizes:
            surf = pygame.Surface((width, height))
            found_height = surf.get_height()
            self.assertEqual(height, found_height)

    def test_get_locked(self):
        def blit_locked_test(surface):
            newSurf = pygame.Surface((10, 10))
            try:
                newSurf.blit(surface, (0, 0))
            except pygame.error:
                return True
            else:
                return False

        surf = pygame.Surface((100, 100))

        self.assertIs(surf.get_locked(), blit_locked_test(surf))  # Unlocked
        # Surface should lock
        surf.lock()
        self.assertIs(surf.get_locked(), blit_locked_test(surf))  # Locked
        # Surface should unlock
        surf.unlock()
        self.assertIs(surf.get_locked(), blit_locked_test(surf))  # Unlocked

        # Check multiple locks
        surf = pygame.Surface((100, 100))
        surf.lock()
        surf.lock()
        self.assertIs(surf.get_locked(), blit_locked_test(surf))  # Locked
        surf.unlock()
        self.assertIs(surf.get_locked(), blit_locked_test(surf))  # Locked
        surf.unlock()
        self.assertIs(surf.get_locked(), blit_locked_test(surf))  # Unlocked

        # Check many locks
        surf = pygame.Surface((100, 100))
        for i in range(1000):
            surf.lock()
        self.assertIs(surf.get_locked(), blit_locked_test(surf))  # Locked
        for i in range(1000):
            surf.unlock()
        self.assertFalse(surf.get_locked())  # Unlocked

        # Unlocking an unlocked surface
        surf = pygame.Surface((100, 100))
        surf.unlock()
        self.assertIs(surf.get_locked(), blit_locked_test(surf))  # Unlocked
        surf.unlock()
        self.assertIs(surf.get_locked(), blit_locked_test(surf))  # Unlocked

    def test_get_locks(self):
        # __doc__ (as of 2008-08-02) for pygame.surface.Surface.get_locks:

        # Surface.get_locks(): return tuple
        # Gets the locks for the Surface
        #
        # Returns the currently existing locks for the Surface.

        # test on a surface that is not initially locked
        surface = pygame.Surface((100, 100))
        self.assertEqual(surface.get_locks(), ())

        # test on the same surface after it has been locked
        surface.lock()
        self.assertEqual(surface.get_locks(), (surface,))

        # test on the same surface after it has been unlocked
        surface.unlock()
        self.assertEqual(surface.get_locks(), ())

        # test with PixelArray initialization: locks surface
        pxarray = pygame.PixelArray(surface)
        self.assertNotEqual(surface.get_locks(), ())

        # closing the PixelArray releases the surface lock
        pxarray.close()
        self.assertEqual(surface.get_locks(), ())

        # AttributeError raised when called on invalid object type (i.e. not a pygame.Surface object)
        with self.assertRaises(AttributeError):
            "DUMMY".get_locks()

        # test multiple locks and unlocks on the same surface
        surface.lock()
        surface.lock()
        surface.lock()
        self.assertEqual(surface.get_locks(), (surface, surface, surface))

        surface.unlock()
        surface.unlock()
        self.assertEqual(surface.get_locks(), (surface,))
        surface.unlock()
        self.assertEqual(surface.get_locks(), ())

    def test_get_losses(self):
        """Ensure a surface's losses can be retrieved"""
        pygame.display.init()
        try:
            # Masks for different color component configurations
            mask8 = (224, 28, 3, 0)
            mask15 = (31744, 992, 31, 0)
            mask16 = (63488, 2016, 31, 0)
            mask24 = (16711680, 65280, 255, 0)
            mask32 = (4278190080, 16711680, 65280, 255)

            # Surfaces with standard depths and masks
            display_surf = pygame.display.set_mode((100, 100))
            surf = pygame.Surface((100, 100))
            surf_8bit = pygame.Surface((100, 100), depth=8, masks=mask8)
            surf_15bit = pygame.Surface((100, 100), depth=15, masks=mask15)
            surf_16bit = pygame.Surface((100, 100), depth=16, masks=mask16)
            surf_24bit = pygame.Surface((100, 100), depth=24, masks=mask24)
            surf_32bit = pygame.Surface((100, 100), depth=32, masks=mask32)

            # Test output is correct type, length, and value range
            losses = surf.get_losses()
            self.assertIsInstance(losses, tuple)
            self.assertEqual(len(losses), 4)
            for loss in losses:
                self.assertIsInstance(loss, int)
                self.assertGreaterEqual(loss, 0)
                self.assertLessEqual(loss, 8)

            # Test each surface for correct losses
            # Display surface losses gives idea of default surface losses
            if display_surf.get_losses() == (0, 0, 0, 8):
                self.assertEqual(losses, (0, 0, 0, 8))
            elif display_surf.get_losses() == (8, 8, 8, 8):
                self.assertEqual(losses, (8, 8, 8, 8))

            self.assertEqual(surf_8bit.get_losses(), (5, 5, 6, 8))
            self.assertEqual(surf_15bit.get_losses(), (3, 3, 3, 8))
            self.assertEqual(surf_16bit.get_losses(), (3, 2, 3, 8))
            self.assertEqual(surf_24bit.get_losses(), (0, 0, 0, 8))
            self.assertEqual(surf_32bit.get_losses(), (0, 0, 0, 0))

            # Method should fail when display is not initialized
            with self.assertRaises(pygame.error):
                surface = pygame.display.set_mode((100, 100))
                pygame.display.quit()
                surface.get_losses()
        finally:
            pygame.display.quit()

    def test_get_masks__rgba(self):
        """
        Ensure that get_mask can return RGBA mask.
        """
        masks = [
            (0x0F00, 0x00F0, 0x000F, 0xF000),
            (0x00FF0000, 0x0000FF00, 0x000000FF, 0xFF000000),
        ]
        depths = [16, 32]
        for expected, depth in list(zip(masks, depths)):
            surface = pygame.Surface((10, 10), pygame.SRCALPHA, depth)
            self.assertEqual(expected, surface.get_masks())

    def test_get_masks__rgb(self):
        """
        Ensure that get_mask can return RGB mask.
        """
        masks = [
            (0x60, 0x1C, 0x03, 0x00),
            (0xF00, 0x0F0, 0x00F, 0x000),
            (0x7C00, 0x03E0, 0x001F, 0x0000),
            (0xF800, 0x07E0, 0x001F, 0x0000),
            (0xFF0000, 0x00FF00, 0x0000FF, 0x000000),
            (0xFF0000, 0x00FF00, 0x0000FF, 0x000000),
        ]
        depths = [8, 12, 15, 16, 24, 32]
        for expected, depth in list(zip(masks, depths)):
            surface = pygame.Surface((10, 10), 0, depth)
            if depth == 8:
                expected = (0x00, 0x00, 0x00, 0x00)
            self.assertEqual(expected, surface.get_masks())

    def test_get_masks__no_surface(self):
        """
        Ensure that after display.quit, calling get_masks raises pygame.error.
        """
        with self.assertRaises(pygame.error):
            surface = pygame.display.set_mode((10, 10))
            pygame.display.quit()
            surface.get_masks()

    def test_get_offset(self):
        """get_offset returns the (0,0) if surface is not a child
        returns the position of child subsurface inside of parent
        """
        pygame.display.init()
        try:
            surf = pygame.Surface((100, 100))
            self.assertEqual(surf.get_offset(), (0, 0))

            # subsurface offset test
            subsurf = surf.subsurface(1, 1, 10, 10)
            self.assertEqual(subsurf.get_offset(), (1, 1))

            with self.assertRaises(pygame.error):
                surface = pygame.display.set_mode()
                pygame.display.quit()
                surface.get_offset()
        finally:
            pygame.display.quit()

    def test_get_palette(self):
        palette = [Color(i, i, i) for i in range(256)]
        surf = pygame.Surface((2, 2), 0, 8)
        surf.set_palette(palette)
        palette2 = surf.get_palette()

        self.assertEqual(len(palette2), len(palette))
        for c2, c in zip(palette2, palette):
            self.assertEqual(c2, c)
        for c in palette2:
            self.assertIsInstance(c, pygame.Color)

    def test_get_palette_at(self):
        # See also test_get_palette
        surf = pygame.Surface((2, 2), 0, 8)
        color = pygame.Color(1, 2, 3, 255)
        surf.set_palette_at(0, color)
        color2 = surf.get_palette_at(0)
        self.assertIsInstance(color2, pygame.Color)
        self.assertEqual(color2, color)
        self.assertRaises(IndexError, surf.get_palette_at, -1)
        self.assertRaises(IndexError, surf.get_palette_at, 256)

    def test_get_pitch(self):
        # Test get_pitch() on several surfaces of varying size/depth
        sizes = ((2, 2), (7, 33), (33, 7), (2, 734), (734, 2), (734, 734))
        depths = [8, 24, 32]
        for width, height in sizes:
            for depth in depths:
                # Test get_pitch() on parent surface
                surf = pygame.Surface((width, height), depth=depth)
                buff = surf.get_buffer()
                pitch = buff.length / surf.get_height()
                test_pitch = surf.get_pitch()
                self.assertEqual(pitch, test_pitch)
                # Test get_pitch() on subsurface with same rect as parent
                rect1 = surf.get_rect()
                subsurf1 = surf.subsurface(rect1)
                sub_buff1 = subsurf1.get_buffer()
                sub_pitch1 = sub_buff1.length / subsurf1.get_height()
                test_sub_pitch1 = subsurf1.get_pitch()
                self.assertEqual(sub_pitch1, test_sub_pitch1)
                # Test get_pitch on subsurface with modified rect
                rect2 = rect1.inflate(-width / 2, -height / 2)
                subsurf2 = surf.subsurface(rect2)
                sub_buff2 = subsurf2.get_buffer()
                sub_pitch2 = sub_buff2.length / float(subsurf2.get_height())
                test_sub_pitch2 = subsurf2.get_pitch()
                self.assertEqual(sub_pitch2, test_sub_pitch2)

    def test_get_shifts(self):
        """
        Tests whether Surface.get_shifts returns proper
        RGBA shifts under various conditions.
        """
        # __doc__ (as of 2008-08-02) for pygame.surface.Surface.get_shifts:
        # Surface.get_shifts(): return (R, G, B, A)
        # the bit shifts needed to convert between color and mapped integer.
        # Returns the pixel shifts need to convert between each color and a
        # mapped integer.
        # This value is not needed for normal Pygame usage.

        # Test for SDL2 on surfaces with various depths and alpha on/off
        depths = [8, 24, 32]
        alpha = 128
        off = None
        for bit_depth in depths:
            surface = pygame.Surface((32, 32), depth=bit_depth)
            surface.set_alpha(alpha)
            r1, g1, b1, a1 = surface.get_shifts()
            surface.set_alpha(off)
            r2, g2, b2, a2 = surface.get_shifts()
            self.assertEqual((r1, g1, b1, a1), (r2, g2, b2, a2))

    def test_get_size(self):
        sizes = ((1, 1), (119, 10), (1000, 1000), (1, 5000), (1221, 1), (99, 999))
        for width, height in sizes:
            surf = pygame.Surface((width, height))
            found_size = surf.get_size()
            self.assertEqual((width, height), found_size)

    def test_lock(self):
        # __doc__ (as of 2008-08-02) for pygame.surface.Surface.lock:

        # Surface.lock(): return None
        # lock the Surface memory for pixel access
        #
        # Lock the pixel data of a Surface for access. On accelerated
        # Surfaces, the pixel data may be stored in volatile video memory or
        # nonlinear compressed forms. When a Surface is locked the pixel
        # memory becomes available to access by regular software. Code that
        # reads or writes pixel values will need the Surface to be locked.
        #
        # Surfaces should not remain locked for more than necessary. A locked
        # Surface can often not be displayed or managed by Pygame.
        #
        # Not all Surfaces require locking. The Surface.mustlock() method can
        # determine if it is actually required. There is no performance
        # penalty for locking and unlocking a Surface that does not need it.
        #
        # All pygame functions will automatically lock and unlock the Surface
        # data as needed. If a section of code is going to make calls that
        # will repeatedly lock and unlock the Surface many times, it can be
        # helpful to wrap the block inside a lock and unlock pair.
        #
        # It is safe to nest locking and unlocking calls. The surface will
        # only be unlocked after the final lock is released.
        #

        # Basic
        surf = pygame.Surface((100, 100))
        surf.lock()
        self.assertTrue(surf.get_locked())

        # Nested
        surf = pygame.Surface((100, 100))
        surf.lock()
        surf.lock()
        surf.unlock()
        self.assertTrue(surf.get_locked())
        surf.unlock()
        surf.lock()
        surf.lock()
        self.assertTrue(surf.get_locked())
        surf.unlock()
        self.assertTrue(surf.get_locked())
        surf.unlock()
        self.assertFalse(surf.get_locked())

        # Already Locked
        surf = pygame.Surface((100, 100))
        surf.lock()
        surf.lock()
        self.assertTrue(surf.get_locked())
        surf.unlock()
        self.assertTrue(surf.get_locked())
        surf.unlock()
        self.assertFalse(surf.get_locked())

    def test_map_rgb(self):
        color = Color(0, 128, 255, 64)
        surf = pygame.Surface((5, 5), SRCALPHA, 32)
        c = surf.map_rgb(color)
        self.assertEqual(surf.unmap_rgb(c), color)

        self.assertEqual(surf.get_at((0, 0)), (0, 0, 0, 0))
        surf.fill(c)
        self.assertEqual(surf.get_at((0, 0)), color)

        surf.fill((0, 0, 0, 0))
        self.assertEqual(surf.get_at((0, 0)), (0, 0, 0, 0))
        surf.set_at((0, 0), c)
        self.assertEqual(surf.get_at((0, 0)), color)

    def test_mustlock(self):
        # Test that subsurfaces mustlock
        surf = pygame.Surface((1024, 1024))
        subsurf = surf.subsurface((0, 0, 1024, 1024))
        self.assertTrue(subsurf.mustlock())
        self.assertFalse(surf.mustlock())
        # Tests nested subsurfaces
        rects = ((0, 0, 512, 512), (0, 0, 256, 256), (0, 0, 128, 128))
        surf_stack = []
        surf_stack.append(surf)
        surf_stack.append(subsurf)
        for rect in rects:
            surf_stack.append(surf_stack[-1].subsurface(rect))
            self.assertTrue(surf_stack[-1].mustlock())
            self.assertTrue(surf_stack[-2].mustlock())

    def test_set_alpha_none(self):
        """surf.set_alpha(None) disables blending"""
        s = pygame.Surface((1, 1), SRCALPHA, 32)
        s.fill((0, 255, 0, 128))
        s.set_alpha(None)
        self.assertEqual(None, s.get_alpha())

        s2 = pygame.Surface((1, 1), SRCALPHA, 32)
        s2.fill((255, 0, 0, 255))
        s2.blit(s, (0, 0))
        self.assertEqual(s2.get_at((0, 0))[0], 0, "the red component should be 0")

    def test_set_alpha_value(self):
        """surf.set_alpha(x), where x != None, enables blending"""
        s = pygame.Surface((1, 1), SRCALPHA, 32)
        s.fill((0, 255, 0, 128))
        s.set_alpha(255)

        s2 = pygame.Surface((1, 1), SRCALPHA, 32)
        s2.fill((255, 0, 0, 255))
        s2.blit(s, (0, 0))
        self.assertGreater(
            s2.get_at((0, 0))[0], 0, "the red component should be above 0"
        )

    def test_palette_colorkey(self):
        """test bug discovered by robertpfeiffer
        https://github.com/pygame-community/pygame-ce/issues/541
        """
        surf = pygame.image.load(example_path(os.path.join("data", "alien2.png")))
        key = surf.get_colorkey()
        self.assertEqual(surf.get_palette()[surf.map_rgb(key)], key)

    def test_palette_colorkey_set_px(self):
        surf = pygame.image.load(example_path(os.path.join("data", "alien2.png")))
        key = surf.get_colorkey()
        surf.set_at((0, 0), key)
        self.assertEqual(surf.get_at((0, 0)), key)

    def test_palette_colorkey_fill(self):
        surf = pygame.image.load(example_path(os.path.join("data", "alien2.png")))
        key = surf.get_colorkey()
        surf.fill(key)
        self.assertEqual(surf.get_at((0, 0)), key)

    def test_set_palette(self):
        palette = [pygame.Color(i, i, i) for i in range(256)]
        palette[10] = tuple(palette[10])  # 4 element tuple
        palette[11] = tuple(palette[11])[0:3]  # 3 element tuple

        surf = pygame.Surface((2, 2), 0, 8)
        surf.set_palette(palette)
        for i in range(256):
            self.assertEqual(surf.map_rgb(palette[i]), i, "palette color %i" % (i,))
            c = palette[i]
            surf.fill(c)
            self.assertEqual(surf.get_at((0, 0)), c, "palette color %i" % (i,))
        for i in range(10):
            palette[i] = pygame.Color(255 - i, 0, 0)
        surf.set_palette(palette[0:10])
        for i in range(256):
            self.assertEqual(surf.map_rgb(palette[i]), i, "palette color %i" % (i,))
            c = palette[i]
            surf.fill(c)
            self.assertEqual(surf.get_at((0, 0)), c, "palette color %i" % (i,))
        self.assertRaises(ValueError, surf.set_palette, [Color(1, 2, 3, 254)])
        self.assertRaises(ValueError, surf.set_palette, (1, 2, 3, 254))

    def test_set_palette__fail(self):
        palette = 256 * [(10, 20, 30)]
        surf = pygame.Surface((2, 2), 0, 32)
        self.assertRaises(pygame.error, surf.set_palette, palette)

    def test_set_palette__set_at(self):
        surf = pygame.Surface((2, 2), depth=8)
        palette = 256 * [(10, 20, 30)]
        palette[1] = (50, 40, 30)
        surf.set_palette(palette)

        # calling set_at on a palettized surface should set the pixel to
        # the closest color in the palette.
        surf.set_at((0, 0), (60, 50, 40))
        self.assertEqual(surf.get_at((0, 0)), (50, 40, 30, 255))
        self.assertEqual(surf.get_at((1, 0)), (10, 20, 30, 255))

    def test_set_palette_at(self):
        surf = pygame.Surface((2, 2), 0, 8)
        original = surf.get_palette_at(10)
        replacement = Color(1, 1, 1, 255)
        if replacement == original:
            replacement = Color(2, 2, 2, 255)
        surf.set_palette_at(10, replacement)
        self.assertEqual(surf.get_palette_at(10), replacement)
        next = tuple(original)
        surf.set_palette_at(10, next)
        self.assertEqual(surf.get_palette_at(10), next)
        next = tuple(original)[0:3]
        surf.set_palette_at(10, next)
        self.assertEqual(surf.get_palette_at(10), next)
        self.assertRaises(IndexError, surf.set_palette_at, 256, replacement)
        self.assertRaises(IndexError, surf.set_palette_at, -1, replacement)

    def test_subsurface(self):
        # __doc__ (as of 2008-08-02) for pygame.surface.Surface.subsurface:

        # Surface.subsurface(Rect): return Surface
        # create a new surface that references its parent
        #
        # Returns a new Surface that shares its pixels with its new parent.
        # The new Surface is considered a child of the original. Modifications
        # to either Surface pixels will affect each other. Surface information
        # like clipping area and color keys are unique to each Surface.
        #
        # The new Surface will inherit the palette, color key, and alpha
        # settings from its parent.
        #
        # It is possible to have any number of subsurfaces and subsubsurfaces
        # on the parent. It is also possible to subsurface the display Surface
        # if the display mode is not hardware accelerated.
        #
        # See the Surface.get_offset(), Surface.get_parent() to learn more
        # about the state of a subsurface.
        #

        surf = pygame.Surface((16, 16))
        s = surf.subsurface(0, 0, 1, 1)
        s = surf.subsurface((0, 0, 1, 1))

        # s = surf.subsurface((0,0,1,1), 1)
        # This form is not acceptable.
        # s = surf.subsurface(0,0,10,10, 1)

        self.assertRaises(ValueError, surf.subsurface, (0, 0, 1, 1, 666))

        self.assertEqual(s.get_shifts(), surf.get_shifts())
        self.assertEqual(s.get_masks(), surf.get_masks())
        self.assertEqual(s.get_losses(), surf.get_losses())

        # Issue https://github.com/pygame-community/pygame-ce/issues/17
        surf = pygame.Surface.__new__(pygame.Surface)
        self.assertRaises(pygame.error, surf.subsurface, (0, 0, 0, 0))

    def test_unlock(self):
        # Basic
        surf = pygame.Surface((100, 100))
        surf.lock()
        surf.unlock()
        self.assertFalse(surf.get_locked())

        # Nested
        surf = pygame.Surface((100, 100))
        surf.lock()
        surf.lock()
        surf.unlock()
        self.assertTrue(surf.get_locked())
        surf.unlock()
        self.assertFalse(surf.get_locked())

        # Already Unlocked
        surf = pygame.Surface((100, 100))
        surf.unlock()
        self.assertFalse(surf.get_locked())
        surf.unlock()
        self.assertFalse(surf.get_locked())

        # Surface can be relocked
        surf = pygame.Surface((100, 100))
        surf.lock()
        surf.unlock()
        self.assertFalse(surf.get_locked())
        surf.lock()
        surf.unlock()
        self.assertFalse(surf.get_locked())

    def test_unmap_rgb(self):
        # Special case, 8 bit-per-pixel surface (has a palette).
        surf = pygame.Surface((2, 2), 0, 8)
        c = (1, 1, 1)  # Unlikely to be in a default palette.
        i = 67
        surf.set_palette_at(i, c)
        unmapped_c = surf.unmap_rgb(i)
        self.assertEqual(unmapped_c, c)
        # Confirm it is a Color instance
        self.assertIsInstance(unmapped_c, pygame.Color)

        # Remaining, non-palette, cases.
        c = (128, 64, 12, 255)
        formats = [(0, 16), (0, 24), (0, 32), (SRCALPHA, 16), (SRCALPHA, 32)]
        for flags, bitsize in formats:
            surf = pygame.Surface((2, 2), flags, bitsize)
            unmapped_c = surf.unmap_rgb(surf.map_rgb(c))
            surf.fill(c)
            comparison_c = surf.get_at((0, 0))
            self.assertEqual(
                unmapped_c,
                comparison_c,
                "%s != %s, flags: %i, bitsize: %i"
                % (unmapped_c, comparison_c, flags, bitsize),
            )
            # Confirm it is a Color instance
            self.assertIsInstance(unmapped_c, pygame.Color)

    def test_scroll(self):
        scrolls = [
            (8, 2, 3),
            (16, 2, 3),
            (24, 2, 3),
            (32, 2, 3),
            (32, -1, -3),
            (32, 0, 0),
            (32, 11, 0),
            (32, 0, 11),
            (32, -11, 0),
            (32, 0, -11),
            (32, -11, 2),
            (32, 2, -11),
        ]
        for bitsize, dx, dy in scrolls:
            surf = pygame.Surface((10, 10), 0, bitsize)
            surf.fill((255, 0, 0))
            surf.fill((0, 255, 0), (2, 2, 2, 2))
            comp = surf.copy()
            comp.blit(surf, (dx, dy))
            surf.scroll(dx, dy)
            w, h = surf.get_size()
            for x in range(w):
                for y in range(h):
                    with self.subTest(x=x, y=y):
                        self.assertEqual(
                            surf.get_at((x, y)),
                            comp.get_at((x, y)),
                            "%s != %s, bpp:, %i, x: %i, y: %i"
                            % (
                                surf.get_at((x, y)),
                                comp.get_at((x, y)),
                                bitsize,
                                dx,
                                dy,
                            ),
                        )
        # Confirm clip rect containment
        surf = pygame.Surface((20, 13), 0, 32)
        surf.fill((255, 0, 0))
        surf.fill((0, 255, 0), (7, 1, 6, 6))
        comp = surf.copy()
        clip = Rect(3, 1, 8, 14)
        surf.set_clip(clip)
        comp.set_clip(clip)
        comp.blit(surf, (clip.x + 2, clip.y + 3), surf.get_clip())
        surf.scroll(2, 3)
        w, h = surf.get_size()
        for x in range(w):
            for y in range(h):
                self.assertEqual(surf.get_at((x, y)), comp.get_at((x, y)))
        # Confirm keyword arguments and per-pixel alpha
        spot_color = (0, 255, 0, 128)
        surf = pygame.Surface((4, 4), pygame.SRCALPHA, 32)
        surf.fill((255, 0, 0, 255))
        surf.set_at((1, 1), spot_color)
        surf.scroll(dx=1)
        self.assertEqual(surf.get_at((2, 1)), spot_color)
        surf.scroll(dy=1)
        self.assertEqual(surf.get_at((2, 2)), spot_color)
        surf.scroll(dy=1, dx=1)
        self.assertEqual(surf.get_at((3, 3)), spot_color)
        surf.scroll(dx=-3, dy=-3)
        self.assertEqual(surf.get_at((0, 0)), spot_color)


class SurfaceSubtypeTest(unittest.TestCase):
    """pygame-ce issue #295: Methods that return a new Surface preserve subclasses"""

    def setUp(self):
        pygame.display.init()

    def tearDown(self):
        pygame.display.quit()

    def test_copy(self):
        """Ensure method copy() preserves the surface's class

        When Surface is subclassed, the inherited copy() method will return
        instances of the subclass. Non Surface fields are uncopied, however.
        This includes instance attributes.
        """
        expected_size = (32, 32)
        ms1 = SurfaceSubclass(expected_size, SRCALPHA, 32)
        ms2 = ms1.copy()

        self.assertIsNot(ms1, ms2)
        self.assertIsInstance(ms1, pygame.Surface)
        self.assertIsInstance(ms2, pygame.Surface)
        self.assertIsInstance(ms1, SurfaceSubclass)
        self.assertIsInstance(ms2, SurfaceSubclass)
        self.assertTrue(ms1.test_attribute)
        self.assertRaises(AttributeError, getattr, ms2, "test_attribute")
        self.assertEqual(ms2.get_size(), expected_size)

    def test_convert(self):
        """Ensure method convert() preserves the surface's class

        When Surface is subclassed, the inherited convert() method will return
        instances of the subclass. Non Surface fields are omitted, however.
        This includes instance attributes.
        """
        expected_size = (32, 32)
        ms1 = SurfaceSubclass(expected_size, 0, 24)
        ms2 = ms1.convert(24)

        self.assertIsNot(ms1, ms2)
        self.assertIsInstance(ms1, pygame.Surface)
        self.assertIsInstance(ms2, pygame.Surface)
        self.assertIsInstance(ms1, SurfaceSubclass)
        self.assertIsInstance(ms2, SurfaceSubclass)
        self.assertTrue(ms1.test_attribute)
        self.assertRaises(AttributeError, getattr, ms2, "test_attribute")
        self.assertEqual(ms2.get_size(), expected_size)

    def test_convert_alpha(self):
        """Ensure method convert_alpha() preserves the surface's class

        When Surface is subclassed, the inherited convert_alpha() method will
        return instances of the subclass. Non Surface fields are omitted,
        however. This includes instance attributes.
        """
        pygame.display.set_mode((40, 40))
        expected_size = (32, 32)

        ms1 = SurfaceSubclass(expected_size, SRCALPHA, 32)
        ms2 = ms1.convert_alpha()

        self.assertIsNot(ms1, ms2)
        self.assertIsInstance(ms1, pygame.Surface)
        self.assertIsInstance(ms2, pygame.Surface)
        self.assertIsInstance(ms1, SurfaceSubclass)
        self.assertIsInstance(ms2, SurfaceSubclass)
        self.assertTrue(ms1.test_attribute)
        self.assertRaises(AttributeError, getattr, ms2, "test_attribute")
        self.assertEqual(ms2.get_size(), expected_size)

    def test_subsurface(self):
        """Ensure method subsurface() preserves the surface's class

        When Surface is subclassed, the inherited subsurface() method will
        return instances of the subclass. Non Surface fields are uncopied,
        however. This includes instance attributes.
        """
        expected_size = (10, 12)
        ms1 = SurfaceSubclass((32, 32), SRCALPHA, 32)
        ms2 = ms1.subsurface((4, 5), expected_size)

        self.assertIsNot(ms1, ms2)
        self.assertIsInstance(ms1, pygame.Surface)
        self.assertIsInstance(ms2, pygame.Surface)
        self.assertIsInstance(ms1, SurfaceSubclass)
        self.assertIsInstance(ms2, SurfaceSubclass)
        self.assertTrue(ms1.test_attribute)
        self.assertRaises(AttributeError, getattr, ms2, "test_attribute")
        self.assertEqual(ms2.get_size(), expected_size)


class SurfaceGetBufferTest(unittest.TestCase):
    # These tests require ctypes. They are disabled if ctypes
    # is not installed.
    try:
        ArrayInterface
    except NameError:
        __tags__ = ("ignore", "subprocess_ignore")

    lilendian = pygame.get_sdl_byteorder() == pygame.LIL_ENDIAN

    def _check_interface_2D(self, s):
        s_w, s_h = s.get_size()
        s_bytesize = s.get_bytesize()
        s_pitch = s.get_pitch()
        s_pixels = s._pixels_address

        # check the array interface structure fields.
        v = s.get_view("2")
        if not IS_PYPY:
            flags = PAI_ALIGNED | PAI_NOTSWAPPED | PAI_WRITEABLE
            if s.get_pitch() == s_w * s_bytesize:
                flags |= PAI_FORTRAN

            inter = ArrayInterface(v)

            self.assertEqual(inter.two, 2)
            self.assertEqual(inter.nd, 2)
            self.assertEqual(inter.typekind, "u")
            self.assertEqual(inter.itemsize, s_bytesize)
            self.assertEqual(inter.shape[0], s_w)
            self.assertEqual(inter.shape[1], s_h)
            self.assertEqual(inter.strides[0], s_bytesize)
            self.assertEqual(inter.strides[1], s_pitch)
            self.assertEqual(inter.flags, flags)
            self.assertEqual(inter.data, s_pixels)

    def _check_interface_3D(self, s):
        s_w, s_h = s.get_size()
        s_bytesize = s.get_bytesize()
        s_pitch = s.get_pitch()
        s_pixels = s._pixels_address
        s_shifts = list(s.get_shifts())

        # Check for RGB or BGR surface.
        if s_shifts[0:3] == [0, 8, 16]:
            if self.lilendian:
                # RGB
                offset = 0
                step = 1
            else:
                # BGR
                offset = s_bytesize - 1
                step = -1
        elif s_shifts[0:3] == [8, 16, 24]:
            if self.lilendian:
                # xRGB
                offset = 1
                step = 1
            else:
                # BGRx
                offset = s_bytesize - 2
                step = -1
        elif s_shifts[0:3] == [16, 8, 0]:
            if self.lilendian:
                # BGR
                offset = 2
                step = -1
            else:
                # RGB
                offset = s_bytesize - 3
                step = 1
        elif s_shifts[0:3] == [24, 16, 8]:
            if self.lilendian:
                # BGRx
                offset = 2
                step = -1
            else:
                # RGBx
                offset = s_bytesize - 4
                step = -1
        else:
            return

        # check the array interface structure fields.
        v = s.get_view("3")
        if not IS_PYPY:
            inter = ArrayInterface(v)
            flags = PAI_ALIGNED | PAI_NOTSWAPPED | PAI_WRITEABLE
            self.assertEqual(inter.two, 2)
            self.assertEqual(inter.nd, 3)
            self.assertEqual(inter.typekind, "u")
            self.assertEqual(inter.itemsize, 1)
            self.assertEqual(inter.shape[0], s_w)
            self.assertEqual(inter.shape[1], s_h)
            self.assertEqual(inter.shape[2], 3)
            self.assertEqual(inter.strides[0], s_bytesize)
            self.assertEqual(inter.strides[1], s_pitch)
            self.assertEqual(inter.strides[2], step)
            self.assertEqual(inter.flags, flags)
            self.assertEqual(inter.data, s_pixels + offset)

    def _check_interface_rgba(self, s, plane):
        s_w, s_h = s.get_size()
        s_bytesize = s.get_bytesize()
        s_pitch = s.get_pitch()
        s_pixels = s._pixels_address
        s_shifts = s.get_shifts()
        s_masks = s.get_masks()

        # Find the color plane position within the pixel.
        if not s_masks[plane]:
            return
        alpha_shift = s_shifts[plane]
        offset = alpha_shift // 8
        if not self.lilendian:
            offset = s_bytesize - offset - 1

        # check the array interface structure fields.
        v = s.get_view("rgba"[plane])
        if not IS_PYPY:
            inter = ArrayInterface(v)
            flags = PAI_ALIGNED | PAI_NOTSWAPPED | PAI_WRITEABLE
            self.assertEqual(inter.two, 2)
            self.assertEqual(inter.nd, 2)
            self.assertEqual(inter.typekind, "u")
            self.assertEqual(inter.itemsize, 1)
            self.assertEqual(inter.shape[0], s_w)
            self.assertEqual(inter.shape[1], s_h)
            self.assertEqual(inter.strides[0], s_bytesize)
            self.assertEqual(inter.strides[1], s_pitch)
            self.assertEqual(inter.flags, flags)
            self.assertEqual(inter.data, s_pixels + offset)

    def test_array_interface(self):
        self._check_interface_2D(pygame.Surface((5, 7), 0, 8))
        self._check_interface_2D(pygame.Surface((5, 7), 0, 16))
        self._check_interface_2D(pygame.Surface((5, 7), pygame.SRCALPHA, 16))
        self._check_interface_3D(pygame.Surface((5, 7), 0, 24))
        self._check_interface_3D(pygame.Surface((8, 4), 0, 24))  # No gaps
        self._check_interface_2D(pygame.Surface((5, 7), 0, 32))
        self._check_interface_3D(pygame.Surface((5, 7), 0, 32))
        self._check_interface_2D(pygame.Surface((5, 7), pygame.SRCALPHA, 32))
        self._check_interface_3D(pygame.Surface((5, 7), pygame.SRCALPHA, 32))

    def test_array_interface_masks(self):
        """Test non-default color byte orders on 3D views"""

        sz = (5, 7)
        # Reversed RGB byte order
        s = pygame.Surface(sz, 0, 32)
        s_masks = list(s.get_masks())
        masks = [0xFF, 0xFF00, 0xFF0000]
        if s_masks[0:3] == masks or s_masks[0:3] == masks[::-1]:
            masks = s_masks[2::-1] + s_masks[3:4]
            self._check_interface_3D(pygame.Surface(sz, 0, 32, masks))
        s = pygame.Surface(sz, 0, 24)
        s_masks = list(s.get_masks())
        masks = [0xFF, 0xFF00, 0xFF0000]
        if s_masks[0:3] == masks or s_masks[0:3] == masks[::-1]:
            masks = s_masks[2::-1] + s_masks[3:4]
            self._check_interface_3D(pygame.Surface(sz, 0, 24, masks))

        masks = [0xFF00, 0xFF0000, 0xFF000000, 0]
        self._check_interface_3D(pygame.Surface(sz, 0, 32, masks))

    def test_array_interface_alpha(self):
        for shifts in [[0, 8, 16, 24], [8, 16, 24, 0], [24, 16, 8, 0], [16, 8, 0, 24]]:
            masks = [0xFF << s for s in shifts]
            s = pygame.Surface((4, 2), pygame.SRCALPHA, 32, masks)
            self._check_interface_rgba(s, 3)

    def test_array_interface_rgb(self):
        for shifts in [[0, 8, 16, 24], [8, 16, 24, 0], [24, 16, 8, 0], [16, 8, 0, 24]]:
            masks = [0xFF << s for s in shifts]
            masks[3] = 0
            for plane in range(3):
                s = pygame.Surface((4, 2), 0, 24)
                self._check_interface_rgba(s, plane)
                s = pygame.Surface((4, 2), 0, 32)
                self._check_interface_rgba(s, plane)

    def test_newbuf_PyBUF_flags_bytes(self):
        from pygame.tests.test_utils import buftools

        Importer = buftools.Importer
        s = pygame.Surface((10, 6), 0, 32)
        a = s.get_buffer()
        b = Importer(a, buftools.PyBUF_SIMPLE)
        self.assertEqual(b.ndim, 0)
        self.assertTrue(b.format is None)
        self.assertEqual(b.len, a.length)
        self.assertEqual(b.itemsize, 1)
        self.assertTrue(b.shape is None)
        self.assertTrue(b.strides is None)
        self.assertTrue(b.suboffsets is None)
        self.assertFalse(b.readonly)
        self.assertEqual(b.buf, s._pixels_address)
        b = Importer(a, buftools.PyBUF_WRITABLE)
        self.assertEqual(b.ndim, 0)
        self.assertTrue(b.format is None)
        self.assertFalse(b.readonly)
        b = Importer(a, buftools.PyBUF_FORMAT)
        self.assertEqual(b.ndim, 0)
        self.assertEqual(b.format, "B")
        b = Importer(a, buftools.PyBUF_ND)
        self.assertEqual(b.ndim, 1)
        self.assertTrue(b.format is None)
        self.assertEqual(b.len, a.length)
        self.assertEqual(b.itemsize, 1)
        self.assertEqual(b.shape, (a.length,))
        self.assertTrue(b.strides is None)
        self.assertTrue(b.suboffsets is None)
        self.assertFalse(b.readonly)
        self.assertEqual(b.buf, s._pixels_address)
        b = Importer(a, buftools.PyBUF_STRIDES)
        self.assertEqual(b.ndim, 1)
        self.assertTrue(b.format is None)
        self.assertEqual(b.strides, (1,))
        s2 = s.subsurface((1, 1, 7, 4))  # Not contiguous
        a = s2.get_buffer()
        b = Importer(a, buftools.PyBUF_SIMPLE)
        self.assertEqual(b.ndim, 0)
        self.assertTrue(b.format is None)
        self.assertEqual(b.len, a.length)
        self.assertEqual(b.itemsize, 1)
        self.assertTrue(b.shape is None)
        self.assertTrue(b.strides is None)
        self.assertTrue(b.suboffsets is None)
        self.assertFalse(b.readonly)
        self.assertEqual(b.buf, s2._pixels_address)
        b = Importer(a, buftools.PyBUF_C_CONTIGUOUS)
        self.assertEqual(b.ndim, 1)
        self.assertEqual(b.strides, (1,))
        b = Importer(a, buftools.PyBUF_F_CONTIGUOUS)
        self.assertEqual(b.ndim, 1)
        self.assertEqual(b.strides, (1,))
        b = Importer(a, buftools.PyBUF_ANY_CONTIGUOUS)
        self.assertEqual(b.ndim, 1)
        self.assertEqual(b.strides, (1,))

    def test_newbuf_PyBUF_flags_0D(self):
        # This is the same handler as used by get_buffer(), so just
        # confirm that it succeeds for one case.
        from pygame.tests.test_utils import buftools

        Importer = buftools.Importer
        s = pygame.Surface((10, 6), 0, 32)
        a = s.get_view("0")
        b = Importer(a, buftools.PyBUF_SIMPLE)
        self.assertEqual(b.ndim, 0)
        self.assertTrue(b.format is None)
        self.assertEqual(b.len, a.length)
        self.assertEqual(b.itemsize, 1)
        self.assertTrue(b.shape is None)
        self.assertTrue(b.strides is None)
        self.assertTrue(b.suboffsets is None)
        self.assertFalse(b.readonly)
        self.assertEqual(b.buf, s._pixels_address)

    def test_newbuf_PyBUF_flags_1D(self):
        from pygame.tests.test_utils import buftools

        Importer = buftools.Importer
        s = pygame.Surface((10, 6), 0, 32)
        a = s.get_view("1")
        b = Importer(a, buftools.PyBUF_SIMPLE)
        self.assertEqual(b.ndim, 0)
        self.assertTrue(b.format is None)
        self.assertEqual(b.len, a.length)
        self.assertEqual(b.itemsize, s.get_bytesize())
        self.assertTrue(b.shape is None)
        self.assertTrue(b.strides is None)
        self.assertTrue(b.suboffsets is None)
        self.assertFalse(b.readonly)
        self.assertEqual(b.buf, s._pixels_address)
        b = Importer(a, buftools.PyBUF_WRITABLE)
        self.assertEqual(b.ndim, 0)
        self.assertTrue(b.format is None)
        self.assertFalse(b.readonly)
        b = Importer(a, buftools.PyBUF_FORMAT)
        self.assertEqual(b.ndim, 0)
        self.assertEqual(b.format, "=I")
        b = Importer(a, buftools.PyBUF_ND)
        self.assertEqual(b.ndim, 1)
        self.assertTrue(b.format is None)
        self.assertEqual(b.len, a.length)
        self.assertEqual(b.itemsize, s.get_bytesize())
        self.assertEqual(b.shape, (s.get_width() * s.get_height(),))
        self.assertTrue(b.strides is None)
        self.assertTrue(b.suboffsets is None)
        self.assertFalse(b.readonly)
        self.assertEqual(b.buf, s._pixels_address)
        b = Importer(a, buftools.PyBUF_STRIDES)
        self.assertEqual(b.ndim, 1)
        self.assertTrue(b.format is None)
        self.assertEqual(b.strides, (s.get_bytesize(),))

    def test_newbuf_PyBUF_flags_2D(self):
        from pygame.tests.test_utils import buftools

        Importer = buftools.Importer
        s = pygame.Surface((10, 6), 0, 32)
        a = s.get_view("2")
        # Non-dimensional requests, no PyDEF_ND, are handled by the
        # 1D surface buffer code, so only need to confirm a success.
        b = Importer(a, buftools.PyBUF_SIMPLE)
        self.assertEqual(b.ndim, 0)
        self.assertTrue(b.format is None)
        self.assertEqual(b.len, a.length)
        self.assertEqual(b.itemsize, s.get_bytesize())
        self.assertTrue(b.shape is None)
        self.assertTrue(b.strides is None)
        self.assertTrue(b.suboffsets is None)
        self.assertFalse(b.readonly)
        self.assertEqual(b.buf, s._pixels_address)
        # Uniquely 2D
        b = Importer(a, buftools.PyBUF_STRIDES)
        self.assertEqual(b.ndim, 2)
        self.assertTrue(b.format is None)
        self.assertEqual(b.len, a.length)
        self.assertEqual(b.itemsize, s.get_bytesize())
        self.assertEqual(b.shape, s.get_size())
        self.assertEqual(b.strides, (s.get_bytesize(), s.get_pitch()))
        self.assertTrue(b.suboffsets is None)
        self.assertFalse(b.readonly)
        self.assertEqual(b.buf, s._pixels_address)
        b = Importer(a, buftools.PyBUF_RECORDS_RO)
        self.assertEqual(b.ndim, 2)
        self.assertEqual(b.format, "=I")
        self.assertEqual(b.strides, (s.get_bytesize(), s.get_pitch()))
        b = Importer(a, buftools.PyBUF_RECORDS)
        self.assertEqual(b.ndim, 2)
        self.assertEqual(b.format, "=I")
        self.assertEqual(b.strides, (s.get_bytesize(), s.get_pitch()))
        b = Importer(a, buftools.PyBUF_F_CONTIGUOUS)
        self.assertEqual(b.ndim, 2)
        self.assertEqual(b.format, None)
        self.assertEqual(b.strides, (s.get_bytesize(), s.get_pitch()))
        b = Importer(a, buftools.PyBUF_ANY_CONTIGUOUS)
        self.assertEqual(b.ndim, 2)
        self.assertEqual(b.format, None)
        self.assertEqual(b.strides, (s.get_bytesize(), s.get_pitch()))
        self.assertRaises(BufferError, Importer, a, buftools.PyBUF_ND)
        self.assertRaises(BufferError, Importer, a, buftools.PyBUF_C_CONTIGUOUS)
        s2 = s.subsurface((1, 1, 7, 4))  # Not contiguous
        a = s2.get_view("2")
        b = Importer(a, buftools.PyBUF_STRIDES)
        self.assertEqual(b.ndim, 2)
        self.assertTrue(b.format is None)
        self.assertEqual(b.len, a.length)
        self.assertEqual(b.itemsize, s2.get_bytesize())
        self.assertEqual(b.shape, s2.get_size())
        self.assertEqual(b.strides, (s2.get_bytesize(), s.get_pitch()))
        self.assertTrue(b.suboffsets is None)
        self.assertFalse(b.readonly)
        self.assertEqual(b.buf, s2._pixels_address)
        b = Importer(a, buftools.PyBUF_RECORDS)
        self.assertEqual(b.ndim, 2)
        self.assertEqual(b.format, "=I")
        self.assertRaises(BufferError, Importer, a, buftools.PyBUF_SIMPLE)
        self.assertRaises(BufferError, Importer, a, buftools.PyBUF_FORMAT)
        self.assertRaises(BufferError, Importer, a, buftools.PyBUF_WRITABLE)
        self.assertRaises(BufferError, Importer, a, buftools.PyBUF_ND)
        self.assertRaises(BufferError, Importer, a, buftools.PyBUF_C_CONTIGUOUS)
        self.assertRaises(BufferError, Importer, a, buftools.PyBUF_F_CONTIGUOUS)
        self.assertRaises(BufferError, Importer, a, buftools.PyBUF_ANY_CONTIGUOUS)

    def test_newbuf_PyBUF_flags_3D(self):
        from pygame.tests.test_utils import buftools

        Importer = buftools.Importer
        s = pygame.Surface((12, 6), 0, 24)
        rmask, gmask, bmask, amask = s.get_masks()
        if self.lilendian:
            if rmask == 0x0000FF:
                color_step = 1
                addr_offset = 0
            else:
                color_step = -1
                addr_offset = 2
        else:
            if rmask == 0xFF0000:
                color_step = 1
                addr_offset = 0
            else:
                color_step = -1
                addr_offset = 2
        a = s.get_view("3")
        b = Importer(a, buftools.PyBUF_STRIDES)
        w, h = s.get_size()
        shape = w, h, 3
        strides = 3, s.get_pitch(), color_step
        self.assertEqual(b.ndim, 3)
        self.assertTrue(b.format is None)
        self.assertEqual(b.len, a.length)
        self.assertEqual(b.itemsize, 1)
        self.assertEqual(b.shape, shape)
        self.assertEqual(b.strides, strides)
        self.assertTrue(b.suboffsets is None)
        self.assertFalse(b.readonly)
        self.assertEqual(b.buf, s._pixels_address + addr_offset)
        b = Importer(a, buftools.PyBUF_RECORDS_RO)
        self.assertEqual(b.ndim, 3)
        self.assertEqual(b.format, "B")
        self.assertEqual(b.strides, strides)
        b = Importer(a, buftools.PyBUF_RECORDS)
        self.assertEqual(b.ndim, 3)
        self.assertEqual(b.format, "B")
        self.assertEqual(b.strides, strides)
        self.assertRaises(BufferError, Importer, a, buftools.PyBUF_SIMPLE)
        self.assertRaises(BufferError, Importer, a, buftools.PyBUF_FORMAT)
        self.assertRaises(BufferError, Importer, a, buftools.PyBUF_WRITABLE)
        self.assertRaises(BufferError, Importer, a, buftools.PyBUF_ND)
        self.assertRaises(BufferError, Importer, a, buftools.PyBUF_C_CONTIGUOUS)
        self.assertRaises(BufferError, Importer, a, buftools.PyBUF_F_CONTIGUOUS)
        self.assertRaises(BufferError, Importer, a, buftools.PyBUF_ANY_CONTIGUOUS)

    def test_newbuf_PyBUF_flags_rgba(self):
        # All color plane views are handled by the same routine,
        # so only one plane need be checked.
        from pygame.tests.test_utils import buftools

        Importer = buftools.Importer
        s = pygame.Surface((12, 6), 0, 24)
        rmask, gmask, bmask, amask = s.get_masks()
        if self.lilendian:
            if rmask == 0x0000FF:
                addr_offset = 0
            else:
                addr_offset = 2
        else:
            if rmask == 0xFF0000:
                addr_offset = 0
            else:
                addr_offset = 2
        a = s.get_view("R")
        b = Importer(a, buftools.PyBUF_STRIDES)
        w, h = s.get_size()
        shape = w, h
        strides = s.get_bytesize(), s.get_pitch()
        self.assertEqual(b.ndim, 2)
        self.assertTrue(b.format is None)
        self.assertEqual(b.len, a.length)
        self.assertEqual(b.itemsize, 1)
        self.assertEqual(b.shape, shape)
        self.assertEqual(b.strides, strides)
        self.assertTrue(b.suboffsets is None)
        self.assertFalse(b.readonly)
        self.assertEqual(b.buf, s._pixels_address + addr_offset)
        b = Importer(a, buftools.PyBUF_RECORDS_RO)
        self.assertEqual(b.ndim, 2)
        self.assertEqual(b.format, "B")
        self.assertEqual(b.strides, strides)
        b = Importer(a, buftools.PyBUF_RECORDS)
        self.assertEqual(b.ndim, 2)
        self.assertEqual(b.format, "B")
        self.assertEqual(b.strides, strides)
        self.assertRaises(BufferError, Importer, a, buftools.PyBUF_SIMPLE)
        self.assertRaises(BufferError, Importer, a, buftools.PyBUF_FORMAT)
        self.assertRaises(BufferError, Importer, a, buftools.PyBUF_WRITABLE)
        self.assertRaises(BufferError, Importer, a, buftools.PyBUF_ND)
        self.assertRaises(BufferError, Importer, a, buftools.PyBUF_C_CONTIGUOUS)
        self.assertRaises(BufferError, Importer, a, buftools.PyBUF_F_CONTIGUOUS)
        self.assertRaises(BufferError, Importer, a, buftools.PyBUF_ANY_CONTIGUOUS)


class SurfaceBlendTest(unittest.TestCase):
    def setUp(self):
        # Needed for 8 bits-per-pixel color palette surface tests.
        pygame.display.init()

    def tearDown(self):
        pygame.display.quit()

    _test_palette = [
        (0, 0, 0, 255),
        (10, 30, 60, 0),
        (25, 75, 100, 128),
        (200, 150, 100, 200),
        (0, 100, 200, 255),
    ]
    surf_size = (10, 12)
    _test_points = [
        ((0, 0), 1),
        ((4, 5), 1),
        ((9, 0), 2),
        ((5, 5), 2),
        ((0, 11), 3),
        ((4, 6), 3),
        ((9, 11), 4),
        ((5, 6), 4),
    ]

    def _make_surface(self, bitsize, srcalpha=False, palette=None):
        if palette is None:
            palette = self._test_palette
        flags = 0
        if srcalpha:
            flags |= SRCALPHA
        surf = pygame.Surface(self.surf_size, flags, bitsize)
        if bitsize == 8:
            surf.set_palette([c[:3] for c in palette])
        return surf

    def _fill_surface(self, surf, palette=None):
        if palette is None:
            palette = self._test_palette
        surf.fill(palette[1], (0, 0, 5, 6))
        surf.fill(palette[2], (5, 0, 5, 6))
        surf.fill(palette[3], (0, 6, 5, 6))
        surf.fill(palette[4], (5, 6, 5, 6))

    def _make_src_surface(self, bitsize, srcalpha=False, palette=None):
        surf = self._make_surface(bitsize, srcalpha, palette)
        self._fill_surface(surf, palette)
        return surf

    def _assert_surface(self, surf, palette=None, msg=""):
        if palette is None:
            palette = self._test_palette
        if surf.get_bitsize() == 16:
            palette = [surf.unmap_rgb(surf.map_rgb(c)) for c in palette]
        for posn, i in self._test_points:
            self.assertEqual(
                surf.get_at(posn),
                palette[i],
                "%s != %s: flags: %i, bpp: %i, posn: %s%s"
                % (
                    surf.get_at(posn),
                    palette[i],
                    surf.get_flags(),
                    surf.get_bitsize(),
                    posn,
                    msg,
                ),
            )

    def test_blit_blend(self):
        sources = [
            self._make_src_surface(8),
            self._make_src_surface(16),
            self._make_src_surface(16, srcalpha=True),
            self._make_src_surface(24),
            self._make_src_surface(32),
            self._make_src_surface(32, srcalpha=True),
        ]
        destinations = [
            self._make_surface(8),
            self._make_surface(16),
            self._make_surface(16, srcalpha=True),
            self._make_surface(24),
            self._make_surface(32),
            self._make_surface(32, srcalpha=True),
        ]
        blend = [
            ("BLEND_ADD", (0, 25, 100, 255), lambda a, b: min(a + b, 255)),
            ("BLEND_SUB", (100, 25, 0, 100), lambda a, b: max(a - b, 0)),
            ("BLEND_MULT", (100, 200, 0, 0), lambda a, b: ((a * b) + 255) >> 8),
            ("BLEND_MIN", (255, 0, 0, 255), min),
            ("BLEND_MAX", (0, 255, 0, 255), max),
        ]

        for src in sources:
            src_palette = [src.unmap_rgb(src.map_rgb(c)) for c in self._test_palette]
            for dst in destinations:
                for blend_name, dst_color, op in blend:
                    dc = dst.unmap_rgb(dst.map_rgb(dst_color))
                    p = []
                    for sc in src_palette:
                        c = [op(dc[i], sc[i]) for i in range(3)]
                        if dst.get_masks()[3]:
                            c.append(dc[3])
                        else:
                            c.append(255)
                        c = dst.unmap_rgb(dst.map_rgb(c))
                        p.append(c)
                    dst.fill(dst_color)
                    dst.blit(src, (0, 0), special_flags=getattr(pygame, blend_name))
                    self._assert_surface(
                        dst,
                        p,
                        (
                            ", op: %s, src bpp: %i"
                            ", src flags: %i"
                            % (blend_name, src.get_bitsize(), src.get_flags())
                        ),
                    )

        src = self._make_src_surface(32)
        masks = src.get_masks()
        dst = pygame.Surface(
            src.get_size(), 0, 32, [masks[2], masks[1], masks[0], masks[3]]
        )
        for blend_name, dst_color, op in blend:
            p = []
            for src_color in self._test_palette:
                c = [op(dst_color[i], src_color[i]) for i in range(3)]
                c.append(255)
                p.append(tuple(c))
            dst.fill(dst_color)
            dst.blit(src, (0, 0), special_flags=getattr(pygame, blend_name))
            self._assert_surface(dst, p, f", {blend_name}")

        # Blend blits are special cased for 32 to 32 bit surfaces.
        #
        # Confirm that it works when the rgb bytes are not the
        # least significant bytes.
        pat = self._make_src_surface(32)
        masks = pat.get_masks()
        if min(masks) == 0xFF000000:
            masks = [m >> 8 for m in masks]
        else:
            masks = [m << 8 for m in masks]
        src = pygame.Surface(pat.get_size(), 0, 32, masks)
        self._fill_surface(src)
        dst = pygame.Surface(src.get_size(), 0, 32, masks)
        for blend_name, dst_color, op in blend:
            p = []
            for src_color in self._test_palette:
                c = [op(dst_color[i], src_color[i]) for i in range(3)]
                c.append(255)
                p.append(tuple(c))
            dst.fill(dst_color)
            dst.blit(src, (0, 0), special_flags=getattr(pygame, blend_name))
            self._assert_surface(dst, p, f", {blend_name}")

    def test_blit_blend_rgba(self):
        sources = [
            self._make_src_surface(8),
            self._make_src_surface(16),
            self._make_src_surface(16, srcalpha=True),
            self._make_src_surface(24),
            self._make_src_surface(32),
            self._make_src_surface(32, srcalpha=True),
        ]
        destinations = [
            self._make_surface(8),
            self._make_surface(16),
            self._make_surface(16, srcalpha=True),
            self._make_surface(24),
            self._make_surface(32),
            self._make_surface(32, srcalpha=True),
        ]
        blend = [
            ("BLEND_RGBA_ADD", (0, 25, 100, 255), lambda a, b: min(a + b, 255)),
            ("BLEND_RGBA_SUB", (0, 25, 100, 255), lambda a, b: max(a - b, 0)),
            ("BLEND_RGBA_MULT", (0, 7, 100, 255), lambda a, b: ((a * b) + 255) >> 8),
            ("BLEND_RGBA_MIN", (0, 255, 0, 255), min),
            ("BLEND_RGBA_MAX", (0, 255, 0, 255), max),
        ]

        for src in sources:
            src_palette = [src.unmap_rgb(src.map_rgb(c)) for c in self._test_palette]
            for dst in destinations:
                for blend_name, dst_color, op in blend:
                    dc = dst.unmap_rgb(dst.map_rgb(dst_color))
                    p = []
                    for sc in src_palette:
                        c = [op(dc[i], sc[i]) for i in range(4)]
                        if not dst.get_masks()[3]:
                            c[3] = 255
                        c = dst.unmap_rgb(dst.map_rgb(c))
                        p.append(c)
                    dst.fill(dst_color)
                    dst.blit(src, (0, 0), special_flags=getattr(pygame, blend_name))
                    self._assert_surface(
                        dst,
                        p,
                        (
                            ", op: %s, src bpp: %i"
                            ", src flags: %i"
                            % (blend_name, src.get_bitsize(), src.get_flags())
                        ),
                    )

        # Blend blits are special cased for 32 to 32 bit surfaces
        # with per-pixel alpha.
        #
        # Confirm the general case is used instead when the formats differ.
        src = self._make_src_surface(32, srcalpha=True)
        masks = src.get_masks()
        dst = pygame.Surface(
            src.get_size(), SRCALPHA, 32, (masks[2], masks[1], masks[0], masks[3])
        )
        for blend_name, dst_color, op in blend:
            p = [
                tuple(op(dst_color[i], src_color[i]) for i in range(4))
                for src_color in self._test_palette
            ]
            dst.fill(dst_color)
            dst.blit(src, (0, 0), special_flags=getattr(pygame, blend_name))
            self._assert_surface(dst, p, f", {blend_name}")

        # Confirm this special case handles subsurfaces.
        src = pygame.Surface((8, 10), SRCALPHA, 32)
        dst = pygame.Surface((8, 10), SRCALPHA, 32)
        tst = pygame.Surface((8, 10), SRCALPHA, 32)
        src.fill((1, 2, 3, 4))
        dst.fill((40, 30, 20, 10))
        subsrc = src.subsurface((2, 3, 4, 4))
        subdst = dst.subsurface((2, 3, 4, 4))
        subdst.blit(subsrc, (0, 0), special_flags=BLEND_RGBA_ADD)
        tst.fill((40, 30, 20, 10))
        tst.fill((41, 32, 23, 14), (2, 3, 4, 4))
        for x in range(8):
            for y in range(10):
                self.assertEqual(
                    dst.get_at((x, y)),
                    tst.get_at((x, y)),
                    "%s != %s at (%i, %i)"
                    % (dst.get_at((x, y)), tst.get_at((x, y)), x, y),
                )

    def test_blit_blend_premultiplied(self):
        def test_premul_surf(
            src_col,
            dst_col,
            src_size=(16, 16),
            dst_size=(16, 16),
            src_bit_depth=32,
            dst_bit_depth=32,
            src_has_alpha=True,
            dst_has_alpha=True,
        ):
            if src_bit_depth == 8:
                src = pygame.Surface(src_size, 0, src_bit_depth)
                palette = [src_col, dst_col]
                src.set_palette(palette)
                src.fill(palette[0])
            elif src_has_alpha:
                src = pygame.Surface(src_size, SRCALPHA, src_bit_depth)
                src.fill(src_col)
            else:
                src = pygame.Surface(src_size, 0, src_bit_depth)
                src.fill(src_col)

            if dst_bit_depth == 8:
                dst = pygame.Surface(dst_size, 0, dst_bit_depth)
                palette = [src_col, dst_col]
                dst.set_palette(palette)
                dst.fill(palette[1])
            elif dst_has_alpha:
                dst = pygame.Surface(dst_size, SRCALPHA, dst_bit_depth)
                dst.fill(dst_col)
            else:
                dst = pygame.Surface(dst_size, 0, dst_bit_depth)
                dst.fill(dst_col)

            dst.blit(src, (0, 0), special_flags=BLEND_PREMULTIPLIED)

            actual_col = dst.get_at(
                (int(float(src_size[0] / 2.0)), int(float(src_size[0] / 2.0)))
            )

            # This is the blend pre-multiplied formula
            if src_col.a == 0:
                expected_col = dst_col
            elif src_col.a == 255:
                expected_col = src_col
            else:
                # sC + dC - (((dC + 1) * sA >> 8)
                expected_col = pygame.Color(
                    (src_col.r + dst_col.r - ((dst_col.r + 1) * src_col.a >> 8)),
                    (src_col.g + dst_col.g - ((dst_col.g + 1) * src_col.a >> 8)),
                    (src_col.b + dst_col.b - ((dst_col.b + 1) * src_col.a >> 8)),
                    (src_col.a + dst_col.a - ((dst_col.a + 1) * src_col.a >> 8)),
                )
            if not dst_has_alpha:
                expected_col.a = 255

            return (expected_col, actual_col)

        # # Color Tests
        self.assertEqual(
            *test_premul_surf(pygame.Color(40, 20, 0, 51), pygame.Color(40, 20, 0, 51))
        )

        self.assertEqual(
            *test_premul_surf(pygame.Color(0, 0, 0, 0), pygame.Color(40, 20, 0, 51))
        )

        self.assertEqual(
            *test_premul_surf(pygame.Color(40, 20, 0, 51), pygame.Color(0, 0, 0, 0))
        )

        self.assertEqual(
            *test_premul_surf(pygame.Color(0, 0, 0, 0), pygame.Color(0, 0, 0, 0))
        )

        self.assertEqual(
            *test_premul_surf(pygame.Color(2, 2, 2, 2), pygame.Color(40, 20, 0, 51))
        )

        self.assertEqual(
            *test_premul_surf(pygame.Color(40, 20, 0, 51), pygame.Color(2, 2, 2, 2))
        )

        self.assertEqual(
            *test_premul_surf(pygame.Color(2, 2, 2, 2), pygame.Color(2, 2, 2, 2))
        )

        self.assertEqual(
            *test_premul_surf(pygame.Color(9, 9, 9, 9), pygame.Color(40, 20, 0, 51))
        )

        self.assertEqual(
            *test_premul_surf(pygame.Color(40, 20, 0, 51), pygame.Color(9, 9, 9, 9))
        )

        self.assertEqual(
            *test_premul_surf(pygame.Color(9, 9, 9, 9), pygame.Color(9, 9, 9, 9))
        )

        self.assertEqual(
            *test_premul_surf(
                pygame.Color(127, 127, 127, 127), pygame.Color(40, 20, 0, 51)
            )
        )

        self.assertEqual(
            *test_premul_surf(
                pygame.Color(40, 20, 0, 51), pygame.Color(127, 127, 127, 127)
            )
        )

        self.assertEqual(
            *test_premul_surf(
                pygame.Color(127, 127, 127, 127), pygame.Color(127, 127, 127, 127)
            )
        )

        self.assertEqual(
            *test_premul_surf(
                pygame.Color(200, 200, 200, 200), pygame.Color(40, 20, 0, 51)
            )
        )

        self.assertEqual(
            *test_premul_surf(
                pygame.Color(40, 20, 0, 51), pygame.Color(200, 200, 200, 200)
            )
        )

        self.assertEqual(
            *test_premul_surf(
                pygame.Color(200, 200, 200, 200), pygame.Color(200, 200, 200, 200)
            )
        )

        self.assertEqual(
            *test_premul_surf(
                pygame.Color(255, 255, 255, 255), pygame.Color(40, 20, 0, 51)
            )
        )

        self.assertEqual(
            *test_premul_surf(
                pygame.Color(40, 20, 0, 51), pygame.Color(255, 255, 255, 255)
            )
        )

        self.assertEqual(
            *test_premul_surf(
                pygame.Color(255, 255, 255, 255), pygame.Color(255, 255, 255, 255)
            )
        )

        # Surface format tests
        self.assertRaises(
            IndexError,
            test_premul_surf,
            pygame.Color(255, 255, 255, 255),
            pygame.Color(255, 255, 255, 255),
            src_size=(0, 0),
            dst_size=(0, 0),
        )

        self.assertEqual(
            *test_premul_surf(
                pygame.Color(40, 20, 0, 51),
                pygame.Color(30, 20, 0, 51),
                src_size=(4, 4),
                dst_size=(9, 9),
            )
        )

        self.assertEqual(
            *test_premul_surf(
                pygame.Color(30, 20, 0, 51),
                pygame.Color(40, 20, 0, 51),
                src_size=(17, 67),
                dst_size=(69, 69),
            )
        )

        self.assertEqual(
            *test_premul_surf(
                pygame.Color(30, 20, 0, 255),
                pygame.Color(40, 20, 0, 51),
                src_size=(17, 67),
                dst_size=(69, 69),
                src_has_alpha=True,
            )
        )
        self.assertEqual(
            *test_premul_surf(
                pygame.Color(30, 20, 0, 51),
                pygame.Color(40, 20, 0, 255),
                src_size=(17, 67),
                dst_size=(69, 69),
                dst_has_alpha=False,
            )
        )

        self.assertEqual(
            *test_premul_surf(
                pygame.Color(30, 20, 0, 255),
                pygame.Color(40, 20, 0, 255),
                src_size=(17, 67),
                dst_size=(69, 69),
                src_has_alpha=False,
                dst_has_alpha=False,
            )
        )

        self.assertEqual(
            *test_premul_surf(
                pygame.Color(30, 20, 0, 255),
                pygame.Color(40, 20, 0, 255),
                src_size=(17, 67),
                dst_size=(69, 69),
                dst_bit_depth=24,
                src_has_alpha=True,
                dst_has_alpha=False,
            )
        )

        self.assertEqual(
            *test_premul_surf(
                pygame.Color(30, 20, 0, 255),
                pygame.Color(40, 20, 0, 255),
                src_size=(17, 67),
                dst_size=(69, 69),
                src_bit_depth=24,
                src_has_alpha=False,
                dst_has_alpha=True,
            )
        )

        self.assertEqual(
            *test_premul_surf(
                pygame.Color(30, 20, 0, 255),
                pygame.Color(40, 20, 0, 255),
                src_size=(17, 67),
                dst_size=(69, 69),
                src_bit_depth=24,
                dst_bit_depth=24,
                src_has_alpha=False,
                dst_has_alpha=False,
            )
        )

        self.assertEqual(
            *test_premul_surf(
                pygame.Color(30, 20, 0, 255),
                pygame.Color(40, 20, 0, 255),
                src_size=(17, 67),
                dst_size=(69, 69),
                src_bit_depth=8,
            )
        )

        self.assertEqual(
            *test_premul_surf(
                pygame.Color(30, 20, 0, 255),
                pygame.Color(40, 20, 0, 255),
                src_size=(17, 67),
                dst_size=(69, 69),
                dst_bit_depth=8,
            )
        )

        self.assertEqual(
            *test_premul_surf(
                pygame.Color(30, 20, 0, 255),
                pygame.Color(40, 20, 0, 255),
                src_size=(17, 67),
                dst_size=(69, 69),
                src_bit_depth=8,
                dst_bit_depth=8,
            )
        )

    def test_blit_blend_premultiplied_pixelformats(self):
        # first create two BGRA pixel format surfaces using
        # tobytes & frombytes
        argb_surf_a = pygame.Surface((64, 64), flags=pygame.SRCALPHA)
        byte_surf_a = pygame.image.tobytes(argb_surf_a, "ARGB")
        bgra_surf_a = pygame.image.frombytes(byte_surf_a, (64, 64), "ARGB")

        argb_surf_b = pygame.Surface((64, 64), flags=pygame.SRCALPHA)
        byte_surf_b = pygame.image.tobytes(argb_surf_b, "ARGB")
        bgra_surf_b = pygame.image.frombytes(byte_surf_b, (64, 64), "ARGB")

        argb_surf_a.fill((64, 0, 0, 128))
        self.assertEqual(argb_surf_a.get_at((0, 0)), pygame.Color(64, 0, 0, 128))

        # 128 green, 128 blue at 50% alpha, premultiplied
        argb_surf_b.fill((0, 64, 64, 128))
        self.assertEqual(argb_surf_b.get_at((0, 0)), pygame.Color(0, 64, 64, 128))

        argb_surf_a.blit(argb_surf_b, (0, 0), special_flags=pygame.BLEND_PREMULTIPLIED)

        self.assertEqual(argb_surf_a.get_at((0, 0)), pygame.Color(32, 64, 64, 192))

        bgra_surf_a.fill((64, 0, 0, 128))  # 128 red at 50% alpha
        self.assertEqual(bgra_surf_a.get_at((0, 0)), pygame.Color(64, 0, 0, 128))

        # 128 green, 128 blue at 50% alpha, premultiplied
        bgra_surf_b.fill((0, 64, 64, 128))
        self.assertEqual(bgra_surf_b.get_at((0, 0)), pygame.Color(0, 64, 64, 128))

        bgra_surf_a.blit(bgra_surf_b, (0, 0), special_flags=pygame.BLEND_PREMULTIPLIED)

        self.assertEqual(bgra_surf_a.get_at((0, 0)), pygame.Color(32, 64, 64, 192))

    def test_blit_blend_big_rect(self):
        """test that an oversized rect works ok."""
        color = (1, 2, 3, 255)
        area = (1, 1, 30, 30)
        s1 = pygame.Surface((4, 4), 0, 32)
        r = s1.fill(special_flags=pygame.BLEND_ADD, color=color, rect=area)

        self.assertEqual(pygame.Rect((1, 1, 3, 3)), r)
        self.assertEqual(s1.get_at((0, 0)), (0, 0, 0, 255))
        self.assertEqual(s1.get_at((1, 1)), color)

        black = pygame.Color("black")
        red = pygame.Color("red")
        self.assertNotEqual(black, red)

        surf = pygame.Surface((10, 10), 0, 32)
        surf.fill(black)
        subsurf = surf.subsurface(pygame.Rect(0, 1, 10, 8))
        self.assertEqual(surf.get_at((0, 0)), black)
        self.assertEqual(surf.get_at((0, 9)), black)

        subsurf.fill(red, (0, -1, 10, 1), pygame.BLEND_RGB_ADD)
        self.assertEqual(surf.get_at((0, 0)), black)
        self.assertEqual(surf.get_at((0, 9)), black)

        subsurf.fill(red, (0, 8, 10, 1), pygame.BLEND_RGB_ADD)
        self.assertEqual(surf.get_at((0, 0)), black)
        self.assertEqual(surf.get_at((0, 9)), black)

    def test_GET_PIXELVALS(self):
        # surface.h GET_PIXELVALS bug regarding whether of not
        # a surface has per-pixel alpha. Looking at the Amask
        # is not enough. The surface's SRCALPHA flag must also
        # be considered. Fix rev. 1923.
        src = self._make_surface(32, srcalpha=True)
        src.fill((0, 0, 0, 128))
        src.set_alpha(None)  # Clear SRCALPHA flag.
        dst = self._make_surface(32, srcalpha=True)
        dst.blit(src, (0, 0), special_flags=BLEND_RGBA_ADD)
        self.assertEqual(dst.get_at((0, 0)), (0, 0, 0, 255))

    def test_fill_blend(self):
        destinations = [
            self._make_surface(8),
            self._make_surface(16),
            self._make_surface(16, srcalpha=True),
            self._make_surface(24),
            self._make_surface(32),
            self._make_surface(32, srcalpha=True),
        ]
        blend = [
            ("BLEND_ADD", (0, 25, 100, 255), lambda a, b: min(a + b, 255)),
            ("BLEND_SUB", (0, 25, 100, 255), lambda a, b: max(a - b, 0)),
            ("BLEND_MULT", (0, 7, 100, 255), lambda a, b: ((a * b) + 255) >> 8),
            ("BLEND_MIN", (0, 255, 0, 255), min),
            ("BLEND_MAX", (0, 255, 0, 255), max),
        ]

        for dst in destinations:
            dst_palette = [dst.unmap_rgb(dst.map_rgb(c)) for c in self._test_palette]
            for blend_name, fill_color, op in blend:
                fc = dst.unmap_rgb(dst.map_rgb(fill_color))
                self._fill_surface(dst)
                p = []
                for dc in dst_palette:
                    c = [op(dc[i], fc[i]) for i in range(3)]
                    if dst.get_masks()[3]:
                        c.append(dc[3])
                    else:
                        c.append(255)
                    c = dst.unmap_rgb(dst.map_rgb(c))
                    p.append(c)
                dst.fill(fill_color, special_flags=getattr(pygame, blend_name))
                self._assert_surface(dst, p, f", {blend_name}")

    def test_fill_blend_rgba(self):
        destinations = [
            self._make_surface(8),
            self._make_surface(16),
            self._make_surface(16, srcalpha=True),
            self._make_surface(24),
            self._make_surface(32),
            self._make_surface(32, srcalpha=True),
        ]
        blend = [
            ("BLEND_RGBA_ADD", (0, 25, 100, 255), lambda a, b: min(a + b, 255)),
            ("BLEND_RGBA_SUB", (0, 25, 100, 255), lambda a, b: max(a - b, 0)),
            ("BLEND_RGBA_MULT", (0, 7, 100, 255), lambda a, b: ((a * b) + 255) >> 8),
            ("BLEND_RGBA_MIN", (0, 255, 0, 255), min),
            ("BLEND_RGBA_MAX", (0, 255, 0, 255), max),
        ]

        for dst in destinations:
            dst_palette = [dst.unmap_rgb(dst.map_rgb(c)) for c in self._test_palette]
            for blend_name, fill_color, op in blend:
                fc = dst.unmap_rgb(dst.map_rgb(fill_color))
                self._fill_surface(dst)
                p = []
                for dc in dst_palette:
                    c = [op(dc[i], fc[i]) for i in range(4)]
                    if not dst.get_masks()[3]:
                        c[3] = 255
                    c = dst.unmap_rgb(dst.map_rgb(c))
                    p.append(c)
                dst.fill(fill_color, special_flags=getattr(pygame, blend_name))
                self._assert_surface(dst, p, f", {blend_name}")

    def test_surface_premul_alpha(self):
        """Ensure that .premul_alpha() works correctly"""

        # basic functionality at valid bit depths - 32, 16 & 8
        s1 = pygame.Surface((100, 100), pygame.SRCALPHA, 32)
        s1.fill(pygame.Color(255, 255, 255, 100))
        s1_alpha = s1.premul_alpha()
        self.assertEqual(s1_alpha.get_at((50, 50)), pygame.Color(100, 100, 100, 100))

        # 16-bit color has less precision
        s2 = pygame.Surface((100, 100), pygame.SRCALPHA, 16)
        s2.fill(
            pygame.Color(
                int(15 / 15 * 255),
                int(15 / 15 * 255),
                int(15 / 15 * 255),
                int(10 / 15 * 255),
            )
        )
        s2_alpha = s2.premul_alpha()
        self.assertEqual(
            s2_alpha.get_at((50, 50)),
            pygame.Color(
                int(10 / 15 * 255),
                int(10 / 15 * 255),
                int(10 / 15 * 255),
                int(10 / 15 * 255),
            ),
        )

        # invalid surface - we need alpha to pre-multiply
        invalid_surf = pygame.Surface((100, 100), 0, 32)
        invalid_surf.fill(pygame.Color(255, 255, 255, 100))
        with self.assertRaises(ValueError):
            invalid_surf.premul_alpha()

        # churn a bunch of values
        test_colors = [
            (200, 30, 74),
            (76, 83, 24),
            (184, 21, 6),
            (74, 4, 74),
            (76, 83, 24),
            (184, 21, 234),
            (160, 30, 74),
            (96, 147, 204),
            (198, 201, 60),
            (132, 89, 74),
            (245, 9, 224),
            (184, 112, 6),
        ]

        for r, g, b in test_colors:
            for a in range(255):
                with self.subTest(r=r, g=g, b=b, a=a):
                    surf = pygame.Surface((10, 10), pygame.SRCALPHA, 32)
                    surf.fill(pygame.Color(r, g, b, a))
                    surf = surf.premul_alpha()
                    self.assertEqual(
                        surf.get_at((5, 5)),
                        Color(
                            ((r + 1) * a) >> 8,
                            ((g + 1) * a) >> 8,
                            ((b + 1) * a) >> 8,
                            a,
                        ),
                    )

<<<<<<< HEAD
        def create_surface_from_byte_width(byte_width):
            surf_height = 5
            byte_data = bytes(byte_width * surf_height)  # 50 bytes
            surf_width = byte_width // 4  # width = 2

            dest = pygame.image.frombuffer(
                byte_data, (surf_width, surf_height), "RGBA", pitch=byte_width
            )
            dest.fill((120, 50, 70, 200))
            return dest

        test_surf = create_surface_from_byte_width(10)
        test_surf = test_surf.premul_alpha()

        for y in range(0, test_surf.get_height()):
            for x in range(0, test_surf.get_width()):
                self.assertEqual(
                    test_surf.get_at((x, y)), pygame.Color(94, 39, 55, 200)
                )
=======
    def test_surface_premul_alpha_ip(self):
        """Ensure that .premul_alpha_ip() works correctly"""

        # basic functionality at valid bit depths - 32, 16 & 8
        s1 = pygame.Surface((100, 100), pygame.SRCALPHA, 32)
        s1.fill(pygame.Color(255, 255, 255, 100))
        s1.premul_alpha_ip()
        s1_alpha = s1
        self.assertEqual(s1_alpha.get_at((50, 50)), pygame.Color(100, 100, 100, 100))

        # 16-bit color has less precision
        s2 = pygame.Surface((100, 100), pygame.SRCALPHA, 16)
        s2.fill(
            pygame.Color(
                int(15 / 15 * 255),
                int(15 / 15 * 255),
                int(15 / 15 * 255),
                int(10 / 15 * 255),
            )
        )
        s2.premul_alpha_ip()
        s2_alpha = s2
        self.assertEqual(
            s2_alpha.get_at((50, 50)),
            pygame.Color(
                int(10 / 15 * 255),
                int(10 / 15 * 255),
                int(10 / 15 * 255),
                int(10 / 15 * 255),
            ),
        )

        # invalid surface - we need alpha to pre-multiply
        invalid_surf = pygame.Surface((100, 100), 0, 32)
        invalid_surf.fill(pygame.Color(255, 255, 255, 100))
        with self.assertRaises(ValueError):
            invalid_surf.premul_alpha_ip()

        # churn a bunch of values
        test_colors = [
            (200, 30, 74),
            (76, 83, 24),
            (184, 21, 6),
            (74, 4, 74),
            (76, 83, 24),
            (184, 21, 234),
            (160, 30, 74),
            (96, 147, 204),
            (198, 201, 60),
            (132, 89, 74),
            (245, 9, 224),
            (184, 112, 6),
        ]

        for r, g, b in test_colors:
            for a in range(255):
                with self.subTest(r=r, g=g, b=b, a=a):
                    surf = pygame.Surface((10, 10), pygame.SRCALPHA, 32)
                    surf.fill(pygame.Color(r, g, b, a))
                    surf.premul_alpha_ip()
                    self.assertEqual(
                        surf.get_at((5, 5)),
                        Color(
                            ((r + 1) * a) >> 8,
                            ((g + 1) * a) >> 8,
                            ((b + 1) * a) >> 8,
                            a,
                        ),
                    )

        for size in [(0, 0), (1, 0), (0, 1), (10, 10)]:
            surf = pygame.Surface(size, pygame.SRCALPHA, 32)
            surf.fill((32, 44, 4, 123))
            self.assertIs(surf, surf.premul_alpha_ip())
>>>>>>> 0547247b


class SurfaceSelfBlitTest(unittest.TestCase):
    """Blit to self tests.

    This test case is in response to https://github.com/pygame-community/pygame-ce/issues/34
    """

    def setUp(self):
        # Needed for 8 bits-per-pixel color palette surface tests.
        pygame.display.init()

    def tearDown(self):
        pygame.display.quit()

    _test_palette = [(0, 0, 0, 255), (255, 0, 0, 0), (0, 255, 0, 255)]
    surf_size = (9, 6)

    def _fill_surface(self, surf, palette=None):
        if palette is None:
            palette = self._test_palette
        surf.fill(palette[1])
        surf.fill(palette[2], (1, 2, 1, 2))

    def _make_surface(self, bitsize, srcalpha=False, palette=None):
        if palette is None:
            palette = self._test_palette
        flags = 0
        if srcalpha:
            flags |= SRCALPHA
        surf = pygame.Surface(self.surf_size, flags, bitsize)
        if bitsize == 8:
            surf.set_palette([c[:3] for c in palette])
        self._fill_surface(surf, palette)
        return surf

    def _assert_same(self, a, b):
        w, h = a.get_size()
        for x in range(w):
            for y in range(h):
                self.assertEqual(
                    a.get_at((x, y)),
                    b.get_at((x, y)),
                    (
                        "%s != %s, bpp: %i"
                        % (a.get_at((x, y)), b.get_at((x, y)), a.get_bitsize())
                    ),
                )

    def test_overlap_check(self):
        # Ensure overlapping blits are properly detected. There are two
        # places where this is done, within SoftBlitPyGame() in alphablit.c
        # and PySurface_Blit() in surface.c. SoftBlitPyGame should catch the
        # per-pixel alpha surface, PySurface_Blit the colorkey and blanket
        # alpha surface. per-pixel alpha and blanket alpha self blits are
        # not properly handled by SDL 1.2.13, so Pygame does them.
        bgc = (0, 0, 0, 255)
        rectc_left = (128, 64, 32, 255)
        rectc_right = (255, 255, 255, 255)
        colors = [(255, 255, 255, 255), (128, 64, 32, 255)]
        overlaps = [
            (0, 0, 1, 0, (50, 0)),
            (0, 0, 49, 1, (98, 2)),
            (0, 0, 49, 49, (98, 98)),
            (49, 0, 0, 1, (0, 2)),
            (49, 0, 0, 49, (0, 98)),
        ]
        surfs = [pygame.Surface((100, 100), SRCALPHA, 32)]
        surf = pygame.Surface((100, 100), 0, 32)
        surf.set_alpha(255)
        surfs.append(surf)
        surf = pygame.Surface((100, 100), 0, 32)
        surf.set_colorkey((0, 1, 0))
        surfs.append(surf)
        for surf in surfs:
            for s_x, s_y, d_x, d_y, test_posn in overlaps:
                surf.fill(bgc)
                surf.fill(rectc_right, (25, 0, 25, 50))
                surf.fill(rectc_left, (0, 0, 25, 50))
                surf.blit(surf, (d_x, d_y), (s_x, s_y, 50, 50))
                self.assertEqual(surf.get_at(test_posn), rectc_right)

    # https://github.com/pygame-community/pygame-ce/issues/374, final comment by illume
    @unittest.skipIf("ppc64le" in platform.uname(), "known ppc64le issue")
    def test_colorkey(self):
        # Check a workaround for an SDL 1.2.13 surface self-blit problem
        # https://github.com/pygame-community/pygame-ce/issues/34
        pygame.display.set_mode((100, 50))  # Needed for 8bit surface
        bitsizes = [8, 16, 24, 32]
        for bitsize in bitsizes:
            surf = self._make_surface(bitsize)
            surf.set_colorkey(self._test_palette[1])
            surf.blit(surf, (3, 0))
            p = []
            for c in self._test_palette:
                c = surf.unmap_rgb(surf.map_rgb(c))
                p.append(c)
            p[1] = (p[1][0], p[1][1], p[1][2], 0)
            tmp = self._make_surface(32, srcalpha=True, palette=p)
            tmp.blit(tmp, (3, 0))
            tmp.set_alpha(None)
            comp = self._make_surface(bitsize)
            comp.blit(tmp, (0, 0))
            self._assert_same(surf, comp)

    # https://github.com/pygame-community/pygame-ce/issues/374 final comment by illume
    @unittest.skipIf("ppc64le" in platform.uname(), "known ppc64le issue")
    def test_blanket_alpha(self):
        # Check a workaround for an SDL 1.2.13 surface self-blit problem
        # https://github.com/pygame-community/pygame-ce/issues/34
        pygame.display.set_mode((100, 50))  # Needed for 8bit surface
        bitsizes = [8, 16, 24, 32]
        for bitsize in bitsizes:
            surf = self._make_surface(bitsize)
            surf.set_alpha(128)
            surf.blit(surf, (3, 0))
            p = []
            for c in self._test_palette:
                c = surf.unmap_rgb(surf.map_rgb(c))
                p.append((c[0], c[1], c[2], 128))
            tmp = self._make_surface(32, srcalpha=True, palette=p)
            tmp.blit(tmp, (3, 0))
            tmp.set_alpha(None)
            comp = self._make_surface(bitsize)
            comp.blit(tmp, (0, 0))
            self._assert_same(surf, comp)

    def test_pixel_alpha(self):
        bitsizes = [16, 32]
        for bitsize in bitsizes:
            surf = self._make_surface(bitsize, srcalpha=True)
            comp = self._make_surface(bitsize, srcalpha=True)
            comp.blit(surf, (3, 0))
            surf.blit(surf, (3, 0))
            self._assert_same(surf, comp)

    def test_blend(self):
        bitsizes = [8, 16, 24, 32]
        blends = ["BLEND_ADD", "BLEND_SUB", "BLEND_MULT", "BLEND_MIN", "BLEND_MAX"]
        for bitsize in bitsizes:
            surf = self._make_surface(bitsize)
            comp = self._make_surface(bitsize)
            for blend in blends:
                self._fill_surface(surf)
                self._fill_surface(comp)
                comp.blit(surf, (3, 0), special_flags=getattr(pygame, blend))
                surf.blit(surf, (3, 0), special_flags=getattr(pygame, blend))
                self._assert_same(surf, comp)

    def test_blend_rgba(self):
        bitsizes = [16, 32]
        blends = [
            "BLEND_RGBA_ADD",
            "BLEND_RGBA_SUB",
            "BLEND_RGBA_MULT",
            "BLEND_RGBA_MIN",
            "BLEND_RGBA_MAX",
        ]
        for bitsize in bitsizes:
            surf = self._make_surface(bitsize, srcalpha=True)
            comp = self._make_surface(bitsize, srcalpha=True)
            for blend in blends:
                self._fill_surface(surf)
                self._fill_surface(comp)
                comp.blit(surf, (3, 0), special_flags=getattr(pygame, blend))
                surf.blit(surf, (3, 0), special_flags=getattr(pygame, blend))
                self._assert_same(surf, comp)

    def test_subsurface(self):
        # Blitting a surface to its subsurface is allowed.
        surf = self._make_surface(32, srcalpha=True)
        comp = surf.copy()
        comp.blit(surf, (3, 0))
        sub = surf.subsurface((3, 0, 6, 6))
        sub.blit(surf, (0, 0))
        del sub
        self._assert_same(surf, comp)

        # Blitting a subsurface to its owner is forbidden because of
        # lock conflicts. This limitation allows the overlap check
        # in PySurface_Blit of alphablit.c to be simplified.
        def do_blit(d, s):
            d.blit(s, (0, 0))

        sub = surf.subsurface((1, 1, 2, 2))
        self.assertRaises(pygame.error, do_blit, surf, sub)

    def test_copy_alpha(self):
        """pygame-ce issue 487: alpha of surface copy with SRCALPHA is set to 0."""
        surf = pygame.Surface((16, 16), pygame.SRCALPHA, 32)
        self.assertEqual(surf.get_alpha(), 255)
        surf2 = surf.copy()
        self.assertEqual(surf2.get_alpha(), 255)


class SurfaceFillTest(unittest.TestCase):
    def setUp(self):
        pygame.display.init()

    def tearDown(self):
        pygame.display.quit()

    def test_fill(self):
        screen = pygame.display.set_mode((640, 480))

        # Green and blue test pattern
        screen.fill((0, 255, 0), (0, 0, 320, 240))
        screen.fill((0, 255, 0), (320, 240, 320, 240))
        screen.fill((0, 0, 255), (320, 0, 320, 240))
        screen.fill((0, 0, 255), (0, 240, 320, 240))

        # Now apply a clip rect, such that only the left side of the
        # screen should be effected by blit operations.
        screen.set_clip((0, 0, 320, 480))

        # Test fills with each special flag, and additionally without any.
        screen.fill((255, 0, 0, 127), (160, 0, 320, 30), 0)
        screen.fill((255, 0, 0, 127), (160, 30, 320, 30), pygame.BLEND_ADD)
        screen.fill((0, 127, 127, 127), (160, 60, 320, 30), pygame.BLEND_SUB)
        screen.fill((0, 63, 63, 127), (160, 90, 320, 30), pygame.BLEND_MULT)
        screen.fill((0, 127, 127, 127), (160, 120, 320, 30), pygame.BLEND_MIN)
        screen.fill((127, 0, 0, 127), (160, 150, 320, 30), pygame.BLEND_MAX)
        screen.fill((255, 0, 0, 127), (160, 180, 320, 30), pygame.BLEND_RGBA_ADD)
        screen.fill((0, 127, 127, 127), (160, 210, 320, 30), pygame.BLEND_RGBA_SUB)
        screen.fill((0, 63, 63, 127), (160, 240, 320, 30), pygame.BLEND_RGBA_MULT)
        screen.fill((0, 127, 127, 127), (160, 270, 320, 30), pygame.BLEND_RGBA_MIN)
        screen.fill((127, 0, 0, 127), (160, 300, 320, 30), pygame.BLEND_RGBA_MAX)
        screen.fill((255, 0, 0, 127), (160, 330, 320, 30), pygame.BLEND_RGB_ADD)
        screen.fill((0, 127, 127, 127), (160, 360, 320, 30), pygame.BLEND_RGB_SUB)
        screen.fill((0, 63, 63, 127), (160, 390, 320, 30), pygame.BLEND_RGB_MULT)
        screen.fill((0, 127, 127, 127), (160, 420, 320, 30), pygame.BLEND_RGB_MIN)
        screen.fill((255, 0, 0, 127), (160, 450, 320, 30), pygame.BLEND_RGB_MAX)

        # Update the display so we can see the results
        pygame.display.flip()

        # Compare colors on both sides of window
        for y in range(5, 480, 10):
            self.assertEqual(screen.get_at((10, y)), screen.get_at((330, 480 - y)))

    def test_fill_negative_rectpos(self):
        """Regression test for https://github.com/pygame-community/pygame-ce/issues/2938"""
        screen = pygame.display.set_mode((640, 480))
        other_surface = screen.copy()

        negative_x_rect = pygame.Rect(-10, 10, 20, 20)
        negative_x_rect_drawn = pygame.Rect(0, 10, 10, 20)
        negative_y_rect = pygame.Rect(100, -10, 20, 20)
        negative_y_rect_drawn = pygame.Rect(100, 0, 20, 10)
        negative_both = pygame.Rect(-10, -10, 20, 20)
        negative_both_drawn = pygame.Rect(0, 0, 10, 10)

        red_rect_1 = screen.fill("red", negative_x_rect)
        blue_rect_1 = screen.fill("blue", negative_y_rect)
        green_rect_1 = screen.fill("green", negative_both)

        red_rect_2 = other_surface.fill("red", negative_x_rect_drawn)
        blue_rect_2 = other_surface.fill("blue", negative_y_rect_drawn)
        green_rect_2 = other_surface.fill("green", negative_both_drawn)

        self.assertEqual(red_rect_1, red_rect_2)
        self.assertEqual(blue_rect_1, blue_rect_2)
        self.assertEqual(green_rect_1, green_rect_2)

        # verify both have the same pixels
        width, height = screen.get_size()
        for row in range(height):
            for col in range(width):
                self.assertEqual(
                    screen.get_at((col, row)), other_surface.get_at((col, row))
                )


if __name__ == "__main__":
    unittest.main()<|MERGE_RESOLUTION|>--- conflicted
+++ resolved
@@ -4038,7 +4038,7 @@
                         ),
                     )
 
-<<<<<<< HEAD
+
         def create_surface_from_byte_width(byte_width):
             surf_height = 5
             byte_data = bytes(byte_width * surf_height)  # 50 bytes
@@ -4058,7 +4058,7 @@
                 self.assertEqual(
                     test_surf.get_at((x, y)), pygame.Color(94, 39, 55, 200)
                 )
-=======
+
     def test_surface_premul_alpha_ip(self):
         """Ensure that .premul_alpha_ip() works correctly"""
 
@@ -4133,7 +4133,6 @@
             surf = pygame.Surface(size, pygame.SRCALPHA, 32)
             surf.fill((32, 44, 4, 123))
             self.assertIs(surf, surf.premul_alpha_ip())
->>>>>>> 0547247b
 
 
 class SurfaceSelfBlitTest(unittest.TestCase):
