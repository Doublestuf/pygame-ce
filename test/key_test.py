import os
import time
import unittest

import pygame
import pygame.key

# keys that are not tested for const-name match
SKIPPED_KEYS = {"K_UNKNOWN"}

# This is the expected compat output
KEY_NAME_COMPAT = {
    "K_0": "0",
    "K_1": "1",
    "K_2": "2",
    "K_3": "3",
    "K_4": "4",
    "K_5": "5",
    "K_6": "6",
    "K_7": "7",
    "K_8": "8",
    "K_9": "9",
    "K_AC_BACK": "AC Back",
    "K_AMPERSAND": "&",
    "K_ASTERISK": "*",
    "K_AT": "@",
    "K_BACKQUOTE": "`",
    "K_BACKSLASH": "\\",
    "K_BACKSPACE": "backspace",
    "K_BREAK": "break",
    "K_CAPSLOCK": "caps lock",
    "K_CARET": "^",
    "K_CLEAR": "clear",
    "K_COLON": ":",
    "K_COMMA": ",",
    "K_CURRENCYSUBUNIT": "CurrencySubUnit",
    "K_CURRENCYUNIT": "euro",
    "K_DELETE": "delete",
    "K_DOLLAR": "$",
    "K_DOWN": "down",
    "K_END": "end",
    "K_EQUALS": "=",
    "K_ESCAPE": "escape",
    "K_EURO": "euro",
    "K_EXCLAIM": "!",
    "K_F1": "f1",
    "K_F10": "f10",
    "K_F11": "f11",
    "K_F12": "f12",
    "K_F13": "f13",
    "K_F14": "f14",
    "K_F15": "f15",
    "K_F2": "f2",
    "K_F3": "f3",
    "K_F4": "f4",
    "K_F5": "f5",
    "K_F6": "f6",
    "K_F7": "f7",
    "K_F8": "f8",
    "K_F9": "f9",
    "K_GREATER": ">",
    "K_HASH": "#",
    "K_HELP": "help",
    "K_HOME": "home",
    "K_INSERT": "insert",
    "K_KP0": "[0]",
    "K_KP1": "[1]",
    "K_KP2": "[2]",
    "K_KP3": "[3]",
    "K_KP4": "[4]",
    "K_KP5": "[5]",
    "K_KP6": "[6]",
    "K_KP7": "[7]",
    "K_KP8": "[8]",
    "K_KP9": "[9]",
    "K_KP_0": "[0]",
    "K_KP_1": "[1]",
    "K_KP_2": "[2]",
    "K_KP_3": "[3]",
    "K_KP_4": "[4]",
    "K_KP_5": "[5]",
    "K_KP_6": "[6]",
    "K_KP_7": "[7]",
    "K_KP_8": "[8]",
    "K_KP_9": "[9]",
    "K_KP_DIVIDE": "[/]",
    "K_KP_ENTER": "enter",
    "K_KP_EQUALS": "equals",
    "K_KP_MINUS": "[-]",
    "K_KP_MULTIPLY": "[*]",
    "K_KP_PERIOD": "[.]",
    "K_KP_PLUS": "[+]",
    "K_LALT": "left alt",
    "K_LCTRL": "left ctrl",
    "K_LEFT": "left",
    "K_LEFTBRACKET": "[",
    "K_LEFTPAREN": "(",
    "K_LESS": "<",
    "K_LGUI": "left meta",
    "K_LMETA": "left meta",
    "K_LSHIFT": "left shift",
    "K_LSUPER": "left meta",
    "K_MENU": "menu",
    "K_MINUS": "-",
    "K_MODE": "alt gr",
    "K_NUMLOCK": "numlock",
    "K_NUMLOCKCLEAR": "numlock",
    "K_PAGEDOWN": "page down",
    "K_PAGEUP": "page up",
    "K_PAUSE": "break",
    "K_PERCENT": "%",
    "K_PERIOD": ".",
    "K_PLUS": "+",
    "K_POWER": "power",
    "K_PRINT": "print screen",
    "K_PRINTSCREEN": "print screen",
    "K_QUESTION": "?",
    "K_QUOTE": "'",
    "K_QUOTEDBL": '"',
    "K_RALT": "right alt",
    "K_RCTRL": "right ctrl",
    "K_RETURN": "return",
    "K_RGUI": "right meta",
    "K_RIGHT": "right",
    "K_RIGHTBRACKET": "]",
    "K_RIGHTPAREN": ")",
    "K_RMETA": "right meta",
    "K_RSHIFT": "right shift",
    "K_RSUPER": "right meta",
    "K_SCROLLLOCK": "scroll lock",
    "K_SCROLLOCK": "scroll lock",
    "K_SEMICOLON": ";",
    "K_SLASH": "/",
    "K_SPACE": "space",
    "K_SYSREQ": "sys req",
    "K_TAB": "tab",
    "K_UNDERSCORE": "_",
    "K_UP": "up",
    "K_a": "a",
    "K_b": "b",
    "K_c": "c",
    "K_d": "d",
    "K_e": "e",
    "K_f": "f",
    "K_g": "g",
    "K_h": "h",
    "K_i": "i",
    "K_j": "j",
    "K_k": "k",
    "K_l": "l",
    "K_m": "m",
    "K_n": "n",
    "K_o": "o",
    "K_p": "p",
    "K_q": "q",
    "K_r": "r",
    "K_s": "s",
    "K_t": "t",
    "K_u": "u",
    "K_v": "v",
    "K_w": "w",
    "K_x": "x",
    "K_y": "y",
    "K_z": "z",
}


class KeyModuleTest(unittest.TestCase):
    @classmethod
    def setUpClass(cls):
        pygame.init()

    @classmethod
    def tearDownClass(cls):
        pygame.quit()

    def setUp(self):
        # This makes sure pygame is always initialized before each test (in
        # case a test calls pygame.quit()).
        if not pygame.get_init():
            pygame.init()
        if not pygame.display.get_init():
            pygame.display.init()

    def test_import(self):
        """does it import?"""
        import pygame.key

    # fixme: test_get_focused failing systematically in some linux
    # fixme: test_get_focused failing on SDL 2.0.18 on Windows
    @unittest.skip("flaky test, and broken on 2.0.18 windows")
    def test_get_focused(self):
        # This test fails in SDL2 in some linux
        # This test was skipped in SDL1.
        focused = pygame.key.get_focused()
        self.assertFalse(focused)  # No window to focus
        self.assertIsInstance(focused, int)
        # Dummy video driver never gets keyboard focus.
        if os.environ.get("SDL_VIDEODRIVER") != "dummy":
            # Positive test, fullscreen with events grabbed
            display_sizes = pygame.display.list_modes()
            if display_sizes == -1:
                display_sizes = [(500, 500)]
            pygame.display.set_mode(size=display_sizes[-1], flags=pygame.FULLSCREEN)
            pygame.event.set_grab(True)
            # Pump event queue to get window focus on macOS
            pygame.event.pump()
            focused = pygame.key.get_focused()
            self.assertIsInstance(focused, int)
            self.assertTrue(focused)
            # Now test negative, iconify takes away focus
            pygame.event.clear()
            # TODO: iconify test fails in windows
            if os.name != "nt":
                pygame.display.iconify()
                # Apparent need to pump event queue in order to make sure iconify
                # happens. See display_test.py's test_get_active_iconify
                for _ in range(50):
                    time.sleep(0.01)
                    pygame.event.pump()
                self.assertFalse(pygame.key.get_focused())
                # Test if focus is returned when iconify is gone
                pygame.display.set_mode(size=display_sizes[-1], flags=pygame.FULLSCREEN)
                for i in range(50):
                    time.sleep(0.01)
                    pygame.event.pump()
                self.assertTrue(pygame.key.get_focused())
        # Test if a quit display raises an error:
        pygame.display.quit()
        with self.assertRaises(pygame.error) as cm:
            pygame.key.get_focused()

    def test_get_pressed(self):
        states = pygame.key.get_pressed()
        self.assertEqual(states[pygame.K_RIGHT], 0)

<<<<<<< HEAD
    def test_get_just_pressed(self):
        pressed_keys = pygame.key.get_just_pressed()
        self.assertEqual(pressed_keys[pygame.K_RIGHT], 0)

    def test_get_just_released(self):
        released_keys = pygame.key.get_just_released()
        self.assertEqual(released_keys[pygame.K_RIGHT], 0)
=======
    def test_get_pressed_not_iter(self):
        states = pygame.key.get_pressed()
        with self.assertRaises(TypeError):
            next(states)
        with self.assertRaises(TypeError):
            for k in states:
                pass
>>>>>>> aec64a9d

    def test_name_and_key_code(self):
        for const_name in dir(pygame):
            if not const_name.startswith("K_") or const_name in SKIPPED_KEYS:
                continue

            try:
                expected_str_name = KEY_NAME_COMPAT[const_name]
            except KeyError:
                self.fail(
                    "If you are seeing this error in a test run, you probably added a "
                    "new pygame key constant, but forgot to update key_test unitests"
                )

            const_val = getattr(pygame, const_name)

            # with these tests below, we also make sure that key.name and key.key_code
            # can work together and handle each other's outputs

            # test positional args
            self.assertEqual(pygame.key.name(const_val), expected_str_name)
            # test kwarg
            self.assertEqual(pygame.key.name(key=const_val), expected_str_name)

            # test positional args
            self.assertEqual(pygame.key.key_code(expected_str_name), const_val)
            # test kwarg
            self.assertEqual(pygame.key.key_code(name=expected_str_name), const_val)

            alt_name = pygame.key.name(const_val, use_compat=False)
            self.assertIsInstance(alt_name, str)

            # This is a test for an implementation detail of name with use_compat=False
            # If this test breaks in the future for any key, it is safe to put skips on
            # failing keys (the implementation detail is documented as being unreliable)
            self.assertEqual(pygame.key.key_code(alt_name), const_val)

        self.assertRaises(TypeError, pygame.key.name, "fizzbuzz")
        self.assertRaises(TypeError, pygame.key.key_code, pygame.K_a)

        self.assertRaises(ValueError, pygame.key.key_code, "fizzbuzz")

    def test_set_and_get_mods(self):
        pygame.key.set_mods(pygame.KMOD_CTRL)
        self.assertEqual(pygame.key.get_mods(), pygame.KMOD_CTRL)

        pygame.key.set_mods(pygame.KMOD_ALT)
        self.assertEqual(pygame.key.get_mods(), pygame.KMOD_ALT)
        pygame.key.set_mods(pygame.KMOD_CTRL | pygame.KMOD_ALT)
        self.assertEqual(pygame.key.get_mods(), pygame.KMOD_CTRL | pygame.KMOD_ALT)

    def test_set_and_get_repeat(self):
        self.assertEqual(pygame.key.get_repeat(), (0, 0))

        pygame.key.set_repeat(10, 15)
        self.assertEqual(pygame.key.get_repeat(), (10, 15))

        pygame.key.set_repeat()
        self.assertEqual(pygame.key.get_repeat(), (0, 0))


if __name__ == "__main__":
    unittest.main()<|MERGE_RESOLUTION|>--- conflicted
+++ resolved
@@ -234,7 +234,6 @@
         states = pygame.key.get_pressed()
         self.assertEqual(states[pygame.K_RIGHT], 0)
 
-<<<<<<< HEAD
     def test_get_just_pressed(self):
         pressed_keys = pygame.key.get_just_pressed()
         self.assertEqual(pressed_keys[pygame.K_RIGHT], 0)
@@ -242,7 +241,7 @@
     def test_get_just_released(self):
         released_keys = pygame.key.get_just_released()
         self.assertEqual(released_keys[pygame.K_RIGHT], 0)
-=======
+
     def test_get_pressed_not_iter(self):
         states = pygame.key.get_pressed()
         with self.assertRaises(TypeError):
@@ -250,7 +249,6 @@
         with self.assertRaises(TypeError):
             for k in states:
                 pass
->>>>>>> aec64a9d
 
     def test_name_and_key_code(self):
         for const_name in dir(pygame):
