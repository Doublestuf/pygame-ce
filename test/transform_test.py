--- conflicted
+++ resolved
@@ -449,40 +449,7 @@
                         actual_rgb = dest.get_at((0, 0)).rgb
                         for v1, v2 in zip(expected_rgb, actual_rgb):
                             self.assertAlmostEqual(v1, v2, delta=1)
-
-<<<<<<< HEAD
-    def test_solid_overlay(self):
-        test_surface = pygame.Surface((20, 20), pygame.SRCALPHA)
-        test_surface.fill((0, 0, 0, 0))
-        pygame.draw.rect(test_surface, (0, 0, 0), (10, 10, 10, 10))
-
-        surface = pygame.Surface((20, 20), pygame.SRCALPHA)
-        surface.fill((0, 0, 0, 0))
-        pygame.draw.rect(surface, (255, 0, 0), (10, 10, 10, 10))
-
-        surface = pygame.transform.solid_overlay(surface, (0, 0, 0))
-
-        for x in range(20):
-            for y in range(20):
-                self.assertEqual(surface.get_at((x, y)), test_surface.get_at((x, y)))
-
-        pygame.transform.solid_overlay(surface, (0, 0, 0), surface)
-
-        for x in range(20):
-            for y in range(20):
-                self.assertEqual(surface.get_at((x, y)), test_surface.get_at((x, y)))
-
-        test_surface.fill((0, 0, 0, 0))
-        pygame.draw.polygon(test_surface, (200, 100, 50), [(0, 0), (4, 4), (4, 2)])
-
-        surface.fill((0, 0, 0, 0))
-        pygame.draw.polygon(surface, (255, 0, 0), [(0, 0), (4, 4), (4, 2)])
-        surface = pygame.transform.solid_overlay(surface, (200, 100, 50))
-
-        for x in range(20):
-            for y in range(20):
-                self.assertEqual(surface.get_at((x, y)), test_surface.get_at((x, y)))
-=======
+                            
         surf = pygame.Surface((1, 1), flags=pygame.SRCALPHA)
         dest = pygame.Surface((1, 1), flags=pygame.SRCALPHA)
 
@@ -525,8 +492,39 @@
                         actual_rgb = actual_color.rgb
                         for v1, v2 in zip(expected_rgb, actual_rgb):
                             self.assertAlmostEqual(v1, v2, delta=1)
-                        self.assertEqual(c_a, actual_color.a)
->>>>>>> 2de60f3f
+                        self.assertEqual(c_a, actual_color.a)  
+
+    def test_solid_overlay(self):
+        test_surface = pygame.Surface((20, 20), pygame.SRCALPHA)
+        test_surface.fill((0, 0, 0, 0))
+        pygame.draw.rect(test_surface, (0, 0, 0), (10, 10, 10, 10))
+
+        surface = pygame.Surface((20, 20), pygame.SRCALPHA)
+        surface.fill((0, 0, 0, 0))
+        pygame.draw.rect(surface, (255, 0, 0), (10, 10, 10, 10))
+
+        surface = pygame.transform.solid_overlay(surface, (0, 0, 0))
+
+        for x in range(20):
+            for y in range(20):
+                self.assertEqual(surface.get_at((x, y)), test_surface.get_at((x, y)))
+
+        pygame.transform.solid_overlay(surface, (0, 0, 0), surface)
+
+        for x in range(20):
+            for y in range(20):
+                self.assertEqual(surface.get_at((x, y)), test_surface.get_at((x, y)))
+
+        test_surface.fill((0, 0, 0, 0))
+        pygame.draw.polygon(test_surface, (200, 100, 50), [(0, 0), (4, 4), (4, 2)])
+
+        surface.fill((0, 0, 0, 0))
+        pygame.draw.polygon(surface, (255, 0, 0), [(0, 0), (4, 4), (4, 2)])
+        surface = pygame.transform.solid_overlay(surface, (200, 100, 50))
+
+        for x in range(20):
+            for y in range(20):
+                self.assertEqual(surface.get_at((x, y)), test_surface.get_at((x, y)))
 
     def test_grayscale_simd_assumptions(self):
         # The grayscale SIMD algorithm relies on the destination surface pitch
