--- conflicted
+++ resolved
@@ -919,7 +919,6 @@
 static PyObject *
 font_set_script(PyObject *self, PyObject *arg)
 {
-<<<<<<< HEAD
     if (!PgFont_GenerationCheck(self)) {
         return RAISE_FONT_QUIT_ERROR();
     }
@@ -928,9 +927,6 @@
  * new to use */
 #if SDL_VERSIONNUM(SDL_TTF_MAJOR_VERSION, SDL_TTF_MINOR_VERSION, \
                    SDL_TTF_PATCHLEVEL) >= SDL_VERSIONNUM(2, 20, 0)
-=======
-#if SDL_TTF_VERSION_ATLEAST(2, 20, 0)
->>>>>>> 4d3a30ad
     TTF_Font *font = PyFont_AsFont(self);
     Py_ssize_t size;
     const char *script_code;
@@ -960,7 +956,6 @@
 static PyObject *
 font_set_direction(PyObject *self, PyObject *arg, PyObject *kwarg)
 {
-<<<<<<< HEAD
     if (!PgFont_GenerationCheck(self)) {
         return RAISE_FONT_QUIT_ERROR();
     }
@@ -969,9 +964,6 @@
  */
 #if SDL_VERSIONNUM(SDL_TTF_MAJOR_VERSION, SDL_TTF_MINOR_VERSION, \
                    SDL_TTF_PATCHLEVEL) >= SDL_VERSIONNUM(2, 20, 0)
-=======
-#if SDL_TTF_VERSION_ATLEAST(2, 20, 0)
->>>>>>> 4d3a30ad
     TTF_Font *font = PyFont_AsFont(self);
     int direction;
     char *kwds[] = {"direction", NULL};
