--- conflicted
+++ resolved
@@ -776,9 +776,6 @@
     int init_flip = 0;
     char *display_env, *vsync_env, *scale_env, *soft_env;
 
-    if(win!=NULL)
-        display = SDL_GetWindowDisplayIndex(win);
-
     char *keywords[] = {
         "size",
         "flags",
@@ -805,7 +802,6 @@
                                      &w, &h, &flags, &depth, &display))
         return NULL;
 
-<<<<<<< HEAD
     if (scale_env!=NULL){
         flags |= PGS_SCALED;
         if (strcmp (scale_env,"photo") == 0) {
@@ -814,8 +810,6 @@
         }
     }
 
-=======
->>>>>>> 3a649f6b
     if (w < 0 || h < 0)
         return RAISE(pgExc_SDLError, "Cannot set negative sized display mode");
 
@@ -1008,7 +1002,6 @@
 
                     SDL_SetHintWithPriority(SDL_HINT_RENDER_SCALE_QUALITY,
                                             "nearest", SDL_HINT_DEFAULT);
-<<<<<<< HEAD
                     if (soft_env!=NULL){
                         pg_renderer = SDL_CreateRenderer(win, -1, SDL_RENDERER_SOFTWARE);
                     } else if (vsync_env!=NULL) {
@@ -1017,9 +1010,6 @@
                         pg_renderer = SDL_CreateRenderer(win, -1, 0);
                     }
 
-=======
-                    pg_renderer = SDL_CreateRenderer(win, -1, 0);
->>>>>>> 3a649f6b
                     SDL_RenderSetLogicalSize(pg_renderer, w, h);
                     SDL_SetWindowMinimumSize(win, w, h);
 
@@ -2097,19 +2087,13 @@
     pgSurfaceObject *display_surface;
     _DisplayState *state = DISPLAY_MOD_STATE(self);
     GL_glViewport_Func p_glViewport = NULL;
-<<<<<<< HEAD
     SDL_SysWMinfo wm_info;
     SDL_RendererInfo r_info;
-=======
-    SDL_SysWMinfo info;
-
->>>>>>> 3a649f6b
 
     VIDEO_INIT_CHECK();
     if (!win)
         return RAISE(pgExc_SDLError, "No open window");
 
-<<<<<<< HEAD
     flags = SDL_GetWindowFlags(win) & SDL_WINDOW_FULLSCREEN_DESKTOP;
     /* SDL_WINDOW_FULLSCREEN_DESKTOP includes SDL_WINDOW_FULLSCREEN */
 
@@ -2159,13 +2143,6 @@
     default:
 	   return RAISE(pgExc_SDLError, "Unsupported platform");
     }
-=======
-    flags = SDL_GetWindowFlags(win) &
-            (SDL_WINDOW_FULLSCREEN | SDL_WINDOW_FULLSCREEN_DESKTOP);
-
-    SDL_VERSION(&info.version);
-    SDL_GetWindowWMInfo(win, &info);
->>>>>>> 3a649f6b
 
     display_surface = pg_GetDefaultWindowSurface();
 
@@ -2179,11 +2156,7 @@
     /*
       if (pg_renderer != NULL) {
         SDL_RenderGetLogicalSize(pg_renderer, &w, &h);
-<<<<<<< HEAD
     } else
-=======
-    }
->>>>>>> 3a649f6b
     */
     if (state->using_gl) {
         p_glViewport = (GL_glViewport_Func)SDL_GL_GetProcAddress("glViewport");
@@ -2193,7 +2166,6 @@
         h = display_surface->surf->h;
     }
 
-<<<<<<< HEAD
     if (flags & SDL_WINDOW_FULLSCREEN) {
         /* TOGGLE FULLSCREEN OFF */
 
@@ -2331,14 +2303,6 @@
             }
         }
     }
-=======
-    if (SDL_GetWindowFlags(win) & SDL_WINDOW_FULLSCREEN)
-        result = SDL_SetWindowFullscreen(win, SDL_WINDOW_FULLSCREEN);
-    else
-        result = SDL_SetWindowFullscreen(win, 0);
-
-
->>>>>>> 3a649f6b
     return PyInt_FromLong(result != 0);
 }
 
