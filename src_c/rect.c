/*
  pygame-ce - Python Game Library
  Copyright (C) 2000-2001  Pete Shinners

  This library is free software; you can redistribute it and/or
  modify it under the terms of the GNU Library General Public
  License as published by the Free Software Foundation; either
  version 2 of the License, or (at your option) any later version.

  This library is distributed in the hope that it will be useful,
  but WITHOUT ANY WARRANTY; without even the implied warranty of
  MERCHANTABILITY or FITNESS FOR A PARTICULAR PURPOSE.  See the GNU
  Library General Public License for more details.

  You should have received a copy of the GNU Library General Public
  License along with this library; if not, write to the Free
  Foundation, Inc., 59 Temple Place, Suite 330, Boston, MA  02111-1307  USA

  Pete Shinners
  pete@shinners.org
*/

/*
 *  Python Rect Object -- useful 2d rectangle class
 */
#define PYGAMEAPI_RECT_INTERNAL
#include "pygame.h"

#include "doc/rect_doc.h"

#include "structmember.h"

#include "pgcompat.h"

#include "pgcompat_rect.h"

#include <limits.h>

static PyTypeObject pgRect_Type;
static PyTypeObject pgFRect_Type;
#define pgRect_Check(x) (PyObject_IsInstance(x, (PyObject *)&pgRect_Type))
#define pgRect_CheckExact(x) (Py_TYPE(x) == &pgRect_Type)
#define pgFRect_Check(x) (PyObject_IsInstance(x, (PyObject *)&pgFRect_Type))
#define pgFRect_CheckExact(x) (Py_TYPE(x) == &pgFRect_Type)

static int
four_ints_from_obj(PyObject *obj, int *val1, int *val2, int *val3, int *val4);
static int
four_floats_from_obj(PyObject *obj, float *val1, float *val2, float *val3,
                     float *val4);

#define RectExport_init pg_rect_init
#define RectExport_subtypeNew4 _pg_rect_subtype_new4
#define RectExport_new pg_rect_new
#define RectExport_dealloc pg_rect_dealloc
#define RectExport_normalize pg_rect_normalize
#define RectExport_pgTwoValuesFromFastcallArgs pgTwoValuesFromFastcallArgs_i
#define RectExport_move pg_rect_move
#define RectExport_moveIp pg_rect_move_ip
#define RectExport_inflate pg_rect_inflate
#define RectExport_inflateIp pg_rect_inflate_ip
#define RectExport_update pg_rect_update
#define RectExport_union pg_rect_union
#define RectExport_unionIp pg_rect_union_ip
#define RectExport_unionall pg_rect_unionall
#define RectExport_unionallIp pg_rect_unionall_ip
#define RectExport_collidepoint pg_rect_collidepoint
#define RectExport_colliderect pg_rect_colliderect
#define RectExport_collidelist pg_rect_collidelist
#define RectExport_collidelistall pg_rect_collidelistall
#define RectExport_RectFromObjectAndKeyFunc pgRect_FromObjectAndKeyFunc
#define RectExport_collideobjectsall pg_rect_collideobjectsall
#define RectExport_collideobjects pg_rect_collideobjects
#define RectExport_collidedict pg_rect_collidedict
#define RectExport_collidedictall pg_rect_collidedictall
#define RectExport_clip pg_rect_clip
#define RectExport_clipline pg_rect_clipline
#define RectExport_do_rects_intresect _pg_do_rects_intersect
#define RectExport_RectFromObject pgRect_FromObject
#define RectExport_RectFromFastcallArgs pgRect_FromFastcallArgs
#define RectExport_RectNew pgRect_New
#define RectExport_RectNew4 pgRect_New4
#define RectExport_Normalize pgRect_Normalize
#define RectExport_contains_internal _pg_rect_contains
#define RectExport_contains pg_rect_contains
#define RectExport_containsSeq pg_rect_contains_seq
#define RectExport_clamp pg_rect_clamp
#define RectExport_fit pg_rect_fit
#define RectExport_clampIp pg_rect_clamp_ip
#define RectExport_reduce pg_rect_reduce
#define RectExport_copy pg_rect_copy
#define RectExport_item pg_rect_item
#define RectExport_assItem pg_rect_ass_item
#define RectExport_subscript pg_rect_subscript
#define RectExport_assSubscript pg_rect_ass_subscript
#define RectExport_bool pg_rect_bool
#define RectExport_richcompare pg_rect_richcompare
#define RectExport_iterator pg_rect_iterator
#define RectExport_getwidth pg_rect_getwidth
#define RectExport_setwidth pg_rect_setwidth
#define RectExport_getheight pg_rect_getheight
#define RectExport_setheight pg_rect_setheight
#define RectExport_gettop pg_rect_gettop
#define RectExport_settop pg_rect_settop
#define RectExport_getleft pg_rect_getleft
#define RectExport_setleft pg_rect_setleft
#define RectExport_getright pg_rect_getright
#define RectExport_setright pg_rect_setright
#define RectExport_getbottom pg_rect_getbottom
#define RectExport_setbottom pg_rect_setbottom
#define RectExport_getcenterx pg_rect_getcenterx
#define RectExport_setcenterx pg_rect_setcenterx
#define RectExport_getcentery pg_rect_getcentery
#define RectExport_setcentery pg_rect_setcentery
#define RectExport_gettopleft pg_rect_gettopleft
#define RectExport_settopleft pg_rect_settopleft
#define RectExport_gettopright pg_rect_gettopright
#define RectExport_settopright pg_rect_settopright
#define RectExport_getbottomleft pg_rect_getbottomleft
#define RectExport_setbottomleft pg_rect_setbottomleft
#define RectExport_getbottomright pg_rect_getbottomright
#define RectExport_setbottomright pg_rect_setbottomright
#define RectExport_getmidtop pg_rect_getmidtop
#define RectExport_setmidtop pg_rect_setmidtop
#define RectExport_getmidleft pg_rect_getmidleft
#define RectExport_setmidleft pg_rect_setmidleft
#define RectExport_getmidbottom pg_rect_getmidbottom
#define RectExport_setmidbottom pg_rect_setmidbottom
#define RectExport_getmidright pg_rect_getmidright
#define RectExport_setmidright pg_rect_setmidright
#define RectExport_getcenter pg_rect_getcenter
#define RectExport_setcenter pg_rect_setcenter
#define RectExport_getsize pg_rect_getsize
#define RectExport_setsize pg_rect_setsize
#define RectImport_primitiveType int
#define RectImport_RectCheck pgRect_Check
#define RectImport_RectCheckExact pgRect_CheckExact
#define RectImport_innerRectStruct SDL_Rect
#define RectImport_innerPointStruct SDL_Point
#define RectImport_fourPrimiviteFromObj four_ints_from_obj
#define RectImport_primitiveFromObjIndex pg_IntFromObjIndex
#define RectImport_twoPrimitivesFromObj pg_TwoIntsFromObj
#define RectImport_PrimitiveFromObj pg_IntFromObj
#define RectImport_RectObject pgRectObject
#define RectImport_TypeObject pgRect_Type
#define RectImport_IntersectRectAndLine SDL_IntersectRectAndLine
#define RectImport_PyBuildValueFormat "i"
#define RectImport_ObjectName "pygame.rect.Rect"
#define RectImport_PythonNumberCheck PyLong_Check
#define RectImport_PythonNumberAsPrimitiveType PyLong_AsLong
#define RectImport_PrimitiveTypeAsPythonNumber PyLong_FromLong
#ifdef PYPY_VERSION
#define RectOptional_FREELIST
#define RectOptional_FreelistlimitNumberName PG_RECT_FREELIST_MAX
#define RectOptional_FreelistlimitNumber 49152
#define RectOptional_FreelistFreelistName pg_rect_freelist
#define RectOptional_Freelist_Num pg_rect_freelist_num
#endif /* PYPY_VERSION */
#include "rect_impl.h"

#define RectExport_init pg_frect_init
#define RectExport_subtypeNew4 _pg_frect_subtype_new4
#define RectExport_new pg_frect_new
#define RectExport_dealloc pg_frect_dealloc
#define RectExport_normalize pg_frect_normalize
#define RectExport_move pg_frect_move
#define RectExport_pgTwoValuesFromFastcallArgs pgTwoValuesFromFastcallArgs_f
#define RectExport_moveIp pg_frect_move_ip
#define RectExport_inflate pg_frect_inflate
#define RectExport_inflateIp pg_frect_inflate_ip
#define RectExport_update pg_frect_update
#define RectExport_union pg_frect_union
#define RectExport_unionIp pg_frect_union_ip
#define RectExport_unionall pg_frect_unionall
#define RectExport_unionallIp pg_frect_unionall_ip
#define RectExport_collidepoint pg_frect_collidepoint
#define RectExport_colliderect pg_frect_colliderect
#define RectExport_collidelist pg_frect_collidelist
#define RectExport_collidelistall pg_frect_collidelistall
#define RectExport_RectFromObjectAndKeyFunc pgFRect_FromObjectAndKeyFunc
#define RectExport_collideobjectsall pg_frect_collideobjectsall
#define RectExport_collideobjects pg_frect_collideobjects
#define RectExport_collidedict pg_frect_collidedict
#define RectExport_collidedictall pg_frect_collidedictall
#define RectExport_clip pg_frect_clip
#define RectExport_clipline pg_frect_clipline
#define RectExport_do_rects_intresect _pg_do_frects_intersect
#define RectExport_RectFromObject pgFRect_FromObject
#define RectExport_RectFromFastcallArgs pgFRect_FromFastcallArgs
#define RectExport_RectNew pgFRect_New
#define RectExport_RectNew4 pgFRect_New4
#define RectExport_Normalize pgFRect_Normalize
#define RectExport_contains_internal _pg_frect_contains
#define RectExport_contains pg_frect_contains
#define RectExport_containsSeq pg_frect_contains_seq
#define RectExport_clamp pg_frect_clamp
#define RectExport_fit pg_frect_fit
#define RectExport_clampIp pg_frect_clamp_ip
#define RectExport_reduce pg_frect_reduce
#define RectExport_copy pg_frect_copy
#define RectExport_item pg_frect_item
#define RectExport_assItem pg_frect_ass_item
#define RectExport_subscript pg_frect_subscript
#define RectExport_assSubscript pg_frect_ass_subscript
#define RectExport_bool pg_frect_bool
#define RectExport_richcompare pg_frect_richcompare
#define RectExport_iterator pg_frect_iterator
#define RectExport_getwidth pg_frect_getwidth
#define RectExport_setwidth pg_frect_setwidth
#define RectExport_getheight pg_frect_getheight
#define RectExport_setheight pg_frect_setheight
#define RectExport_gettop pg_frect_gettop
#define RectExport_settop pg_frect_settop
#define RectExport_getleft pg_frect_getleft
#define RectExport_setleft pg_frect_setleft
#define RectExport_getright pg_frect_getright
#define RectExport_setright pg_frect_setright
#define RectExport_getbottom pg_frect_getbottom
#define RectExport_setbottom pg_frect_setbottom
#define RectExport_getcenterx pg_frect_getcenterx
#define RectExport_setcenterx pg_frect_setcenterx
#define RectExport_getcentery pg_frect_getcentery
#define RectExport_setcentery pg_frect_setcentery
#define RectExport_gettopleft pg_frect_gettopleft
#define RectExport_settopleft pg_frect_settopleft
#define RectExport_gettopright pg_frect_gettopright
#define RectExport_settopright pg_frect_settopright
#define RectExport_getbottomleft pg_frect_getbottomleft
#define RectExport_setbottomleft pg_frect_setbottomleft
#define RectExport_getbottomright pg_frect_getbottomright
#define RectExport_setbottomright pg_frect_setbottomright
#define RectExport_getmidtop pg_frect_getmidtop
#define RectExport_setmidtop pg_frect_setmidtop
#define RectExport_getmidleft pg_frect_getmidleft
#define RectExport_setmidleft pg_frect_setmidleft
#define RectExport_getmidbottom pg_frect_getmidbottom
#define RectExport_setmidbottom pg_frect_setmidbottom
#define RectExport_getmidright pg_frect_getmidright
#define RectExport_setmidright pg_frect_setmidright
#define RectExport_getcenter pg_frect_getcenter
#define RectExport_setcenter pg_frect_setcenter
#define RectExport_getsize pg_frect_getsize
#define RectExport_setsize pg_frect_setsize
#define RectImport_primitiveType float
#define RectImport_RectCheck pgFRect_Check
#define RectImport_RectCheckExact pgFRect_CheckExact
#define RectImport_innerRectStruct SDL_FRect
#define RectImport_innerPointStruct SDL_FPoint
#define RectImport_fourPrimiviteFromObj four_floats_from_obj
#define RectImport_primitiveFromObjIndex pg_FloatFromObjIndex
#define RectImport_twoPrimitivesFromObj pg_TwoFloatsFromObj
#define RectImport_PrimitiveFromObj pg_FloatFromObj
#define RectImport_RectObject pgFRectObject
#define RectImport_IntersectRectAndLine SDL_IntersectFRectAndLine
#define RectImport_TypeObject pgFRect_Type
#define RectImport_PyBuildValueFormat "f"
#define RectImport_ObjectName "pygame.rect.FRect"
#define RectImport_PythonNumberCheck PyFloat_Check
#define RectImport_PythonNumberAsPrimitiveType PyFloat_AsDouble
#define RectImport_PrimitiveTypeAsPythonNumber pg_PyFloat_FromFloat
#ifdef PYPY_VERSION
#define RectOptional_FREELIST
#define RectOptional_FreelistlimitNumberName PG_FRECT_FREELIST_MAX
#define RectOptional_FreelistlimitNumber 49152
#define RectOptional_FreelistFreelistName pg_frect_freelist
#define RectOptional_Freelist_Num pg_frect_freelist_num
#endif /* PYPY_VERSION */
#include "rect_impl.h"

/* Helper method to extract 4 ints from an object.
 *
 * This sequence extraction supports the following formats:
 *     - 4 ints
 *     - 2 tuples/lists of 2 ints each
 *
 * Params:
 *     obj: sequence object to extract the 4 ints from
 *     val1 .. val4: extracted int values
 *
 * Returns:
 *     int: 0 to indicate failure (exception set)
 *          1 to indicate success
 *
 * Assumptions:
 *     - obj argument is a sequence
 *     - all val arguments are valid pointers
 */
static int
four_ints_from_obj(PyObject *obj, int *val1, int *val2, int *val3, int *val4)
{
    Py_ssize_t length = PySequence_Length(obj);

    if (length < -1) {
        return 0; /* Exception already set. */
    }

    if (length == 2) {
        /* Get one end of the line. */
        PyObject *item = PySequence_GetItem(obj, 0);
        int result;

        if (item == NULL) {
            return 0; /* Exception already set. */
        }

        result = pg_TwoIntsFromObj(item, val1, val2);
        Py_DECREF(item);

        if (!result) {
            PyErr_SetString(PyExc_TypeError,
                            "number pair expected for first argument");
            return 0;
        }

        /* Get the other end of the line. */
        item = PySequence_GetItem(obj, 1);

        if (item == NULL) {
            return 0; /* Exception already set. */
        }

        result = pg_TwoIntsFromObj(item, val3, val4);
        Py_DECREF(item);

        if (!result) {
            PyErr_SetString(PyExc_TypeError,
                            "number pair expected for second argument");
            return 0;
        }
    }
    else if (length == 4) {
        if (!pg_IntFromObjIndex(obj, 0, val1)) {
            PyErr_SetString(PyExc_TypeError,
                            "number expected for first argument");
            return 0;
        }

        if (!pg_IntFromObjIndex(obj, 1, val2)) {
            PyErr_SetString(PyExc_TypeError,
                            "number expected for second argument");
            return 0;
        }

        if (!pg_IntFromObjIndex(obj, 2, val3)) {
            PyErr_SetString(PyExc_TypeError,
                            "number expected for third argument");
            return 0;
        }

        if (!pg_IntFromObjIndex(obj, 3, val4)) {
            PyErr_SetString(PyExc_TypeError,
                            "number expected for fourth argument");
            return 0;
        }
    }
    else {
        PyErr_Format(PyExc_TypeError,
                     "sequence argument takes 2 or 4 items (%ld given)",
                     length);
        return 0;
    }

    return 1;
}

static int
four_floats_from_obj(PyObject *obj, float *val1, float *val2, float *val3,
                     float *val4)
{
    Py_ssize_t length = PySequence_Length(obj);

    if (length < -1) {
        return 0; /* Exception already set. */
    }

    if (length == 2) {
        /* Get one end of the line. */
        PyObject *item = PySequence_GetItem(obj, 0);
        int result;

        if (item == NULL) {
            return 0; /* Exception already set. */
        }

        result = pg_TwoFloatsFromObj(item, val1, val2);
        Py_DECREF(item);

        if (!result) {
            PyErr_SetString(PyExc_TypeError,
                            "number pair expected for first argument");
            return 0;
        }

        /* Get the other end of the line. */
        item = PySequence_GetItem(obj, 1);

        if (item == NULL) {
            return 0; /* Exception already set. */
        }

        result = pg_TwoFloatsFromObj(item, val3, val4);
        Py_DECREF(item);

        if (!result) {
            PyErr_SetString(PyExc_TypeError,
                            "number pair expected for second argument");
            return 0;
        }
    }
    else if (length == 4) {
        if (!pg_FloatFromObjIndex(obj, 0, val1)) {
            PyErr_SetString(PyExc_TypeError,
                            "number expected for first argument");
            return 0;
        }

        if (!pg_FloatFromObjIndex(obj, 1, val2)) {
            PyErr_SetString(PyExc_TypeError,
                            "number expected for second argument");
            return 0;
        }

        if (!pg_FloatFromObjIndex(obj, 2, val3)) {
            PyErr_SetString(PyExc_TypeError,
                            "number expected for third argument");
            return 0;
        }

        if (!pg_FloatFromObjIndex(obj, 3, val4)) {
            PyErr_SetString(PyExc_TypeError,
                            "number expected for fourth argument");
            return 0;
        }
    }
    else {
        PyErr_Format(PyExc_TypeError,
                     "sequence argument takes 2 or 4 items (%ld given)",
                     length);
        return 0;
    }

    return 1;
}

static struct PyMethodDef pg_rect_methods[] = {
    {"normalize", (PyCFunction)pg_rect_normalize, METH_NOARGS,
     DOC_RECT_NORMALIZE},
    {"clip", (PyCFunction)pg_rect_clip, METH_FASTCALL, DOC_RECT_CLIP},
    {"clipline", (PyCFunction)pg_rect_clipline, METH_VARARGS,
     DOC_RECT_CLIPLINE},
    {"clamp", (PyCFunction)pg_rect_clamp, METH_FASTCALL, DOC_RECT_CLAMP},
    {"clamp_ip", (PyCFunction)pg_rect_clamp_ip, METH_FASTCALL,
     DOC_RECT_CLAMPIP},
    {"copy", (PyCFunction)pg_rect_copy, METH_NOARGS, DOC_RECT_COPY},
<<<<<<< HEAD
    {"fit", (PyCFunction)pg_rect_fit, METH_FASTCALL, DOC_RECT_FIT},
    {"move", (PyCFunction)pg_rect_move, METH_VARARGS, DOC_RECT_MOVE},
    {"update", (PyCFunction)pg_rect_update, METH_FASTCALL, DOC_RECT_UPDATE},
=======
    {"fit", (PyCFunction)pg_rect_fit, METH_VARARGS, DOC_RECT_FIT},
    {"move", (PyCFunction)pg_rect_move, METH_FASTCALL, DOC_RECT_MOVE},
    {"update", (PyCFunction)pg_rect_update, METH_VARARGS, DOC_RECT_UPDATE},
>>>>>>> 8525bae5
    {"inflate", (PyCFunction)pg_rect_inflate, METH_VARARGS, DOC_RECT_INFLATE},
    {"union", (PyCFunction)pg_rect_union, METH_FASTCALL, DOC_RECT_UNION},
    {"unionall", (PyCFunction)pg_rect_unionall, METH_VARARGS,
     DOC_RECT_UNIONALL},
    {"move_ip", (PyCFunction)pg_rect_move_ip, METH_FASTCALL, DOC_RECT_MOVEIP},
    {"inflate_ip", (PyCFunction)pg_rect_inflate_ip, METH_VARARGS,
     DOC_RECT_INFLATEIP},
    {"union_ip", (PyCFunction)pg_rect_union_ip, METH_FASTCALL,
     DOC_RECT_UNIONIP},
    {"unionall_ip", (PyCFunction)pg_rect_unionall_ip, METH_VARARGS,
     DOC_RECT_UNIONALLIP},
    {"collidepoint", (PyCFunction)pg_rect_collidepoint, METH_FASTCALL,
     DOC_RECT_COLLIDEPOINT},
    {"colliderect", (PyCFunction)pg_rect_colliderect, METH_FASTCALL,
     DOC_RECT_COLLIDERECT},
    {"collidelist", (PyCFunction)pg_rect_collidelist, METH_O,
     DOC_RECT_COLLIDELIST},
    {"collidelistall", (PyCFunction)pg_rect_collidelistall, METH_O,
     DOC_RECT_COLLIDELISTALL},
    {"collidedict", (PyCFunction)pg_rect_collidedict, METH_VARARGS,
     DOC_RECT_COLLIDEDICT},
    {"collidedictall", (PyCFunction)pg_rect_collidedictall, METH_VARARGS,
     DOC_RECT_COLLIDEDICTALL},
    {"collideobjectsall", (PyCFunction)pg_rect_collideobjectsall,
     METH_VARARGS | METH_KEYWORDS, DOC_RECT_COLLIDEOBJECTSALL},
    {"collideobjects", (PyCFunction)pg_rect_collideobjects,
     METH_VARARGS | METH_KEYWORDS, DOC_RECT_COLLIDEOBJECTS},
    {"contains", (PyCFunction)pg_rect_contains, METH_VARARGS,
     DOC_RECT_CONTAINS},
    {"__reduce__", (PyCFunction)pg_rect_reduce, METH_NOARGS, NULL},
    {"__copy__", (PyCFunction)pg_rect_copy, METH_NOARGS, NULL},
    {NULL, NULL, 0, NULL}};

static struct PyMethodDef pg_frect_methods[] = {
    {"normalize", (PyCFunction)pg_frect_normalize, METH_NOARGS,
     DOC_RECT_NORMALIZE},
    {"clip", (PyCFunction)pg_frect_clip, METH_FASTCALL, DOC_RECT_CLIP},
    {"clipline", (PyCFunction)pg_frect_clipline, METH_VARARGS,
     DOC_RECT_CLIPLINE},
    {"clamp", (PyCFunction)pg_frect_clamp, METH_FASTCALL, DOC_RECT_CLAMP},
    {"clamp_ip", (PyCFunction)pg_frect_clamp_ip, METH_FASTCALL,
     DOC_RECT_CLAMPIP},
    {"copy", (PyCFunction)pg_frect_copy, METH_NOARGS, DOC_RECT_COPY},
<<<<<<< HEAD
    {"fit", (PyCFunction)pg_frect_fit, METH_FASTCALL, DOC_RECT_FIT},
    {"move", (PyCFunction)pg_frect_move, METH_VARARGS, DOC_RECT_MOVE},
    {"update", (PyCFunction)pg_frect_update, METH_FASTCALL, DOC_RECT_UPDATE},
=======
    {"fit", (PyCFunction)pg_frect_fit, METH_VARARGS, DOC_RECT_FIT},
    {"move", (PyCFunction)pg_frect_move, METH_FASTCALL, DOC_RECT_MOVE},
    {"update", (PyCFunction)pg_frect_update, METH_VARARGS, DOC_RECT_UPDATE},
>>>>>>> 8525bae5
    {"inflate", (PyCFunction)pg_frect_inflate, METH_VARARGS, DOC_RECT_INFLATE},
    {"union", (PyCFunction)pg_frect_union, METH_FASTCALL, DOC_RECT_UNION},
    {"unionall", (PyCFunction)pg_frect_unionall, METH_VARARGS,
     DOC_RECT_UNIONALL},
    {"move_ip", (PyCFunction)pg_frect_move_ip, METH_FASTCALL, DOC_RECT_MOVEIP},
    {"inflate_ip", (PyCFunction)pg_frect_inflate_ip, METH_VARARGS,
     DOC_RECT_INFLATEIP},
    {"union_ip", (PyCFunction)pg_frect_union_ip, METH_FASTCALL,
     DOC_RECT_UNIONIP},
    {"unionall_ip", (PyCFunction)pg_frect_unionall_ip, METH_VARARGS,
     DOC_RECT_UNIONALLIP},
    {"collidepoint", (PyCFunction)pg_frect_collidepoint, METH_FASTCALL,
     DOC_RECT_COLLIDEPOINT},
    {"colliderect", (PyCFunction)pg_frect_colliderect, METH_FASTCALL,
     DOC_RECT_COLLIDERECT},
    {"collidelist", (PyCFunction)pg_frect_collidelist, METH_O,
     DOC_RECT_COLLIDELIST},
    {"collidelistall", (PyCFunction)pg_frect_collidelistall, METH_O,
     DOC_RECT_COLLIDELISTALL},
    {"collidedict", (PyCFunction)pg_frect_collidedict, METH_VARARGS,
     DOC_RECT_COLLIDEDICT},
    {"collidedictall", (PyCFunction)pg_frect_collidedictall, METH_VARARGS,
     DOC_RECT_COLLIDEDICTALL},
    {"collideobjectsall", (PyCFunction)pg_frect_collideobjectsall,
     METH_VARARGS | METH_KEYWORDS, DOC_RECT_COLLIDEOBJECTSALL},
    {"collideobjects", (PyCFunction)pg_frect_collideobjects,
     METH_VARARGS | METH_KEYWORDS, DOC_RECT_COLLIDEOBJECTS},
    {"contains", (PyCFunction)pg_frect_contains, METH_VARARGS,
     DOC_RECT_CONTAINS},
    {"__reduce__", (PyCFunction)pg_frect_reduce, METH_NOARGS, NULL},
    {"__copy__", (PyCFunction)pg_frect_copy, METH_NOARGS, NULL},
    {NULL, NULL, 0, NULL}};

/* sequence functions */

/* common method for both objects */
static Py_ssize_t
pg_rect_length(PyObject *_self)
{
    return 4;
}

static PySequenceMethods pg_rect_as_sequence = {
    .sq_length = pg_rect_length,
    .sq_item = (ssizeargfunc)pg_rect_item,
    .sq_ass_item = (ssizeobjargproc)pg_rect_ass_item,
    .sq_contains = (objobjproc)pg_rect_contains_seq,
};

static PySequenceMethods pg_frect_as_sequence = {
    .sq_length = pg_rect_length,
    .sq_item = (ssizeargfunc)pg_frect_item,
    .sq_ass_item = (ssizeobjargproc)pg_frect_ass_item,
    .sq_contains = (objobjproc)pg_frect_contains_seq,
};

static PyMappingMethods pg_rect_as_mapping = {
    .mp_length = (lenfunc)pg_rect_length,
    .mp_subscript = (binaryfunc)pg_rect_subscript,
    .mp_ass_subscript = (objobjargproc)pg_rect_ass_subscript,
};

static PyMappingMethods pg_frect_as_mapping = {
    .mp_length = (lenfunc)pg_rect_length,
    .mp_subscript = (binaryfunc)pg_frect_subscript,
    .mp_ass_subscript = (objobjargproc)pg_frect_ass_subscript,
};

static PyNumberMethods pg_rect_as_number = {
    .nb_bool = (inquiry)pg_rect_bool,
};

static PyNumberMethods pg_frect_as_number = {
    .nb_bool = (inquiry)pg_frect_bool,
};

/* the functions below are just not worth putting in the template system (-_-)
 */
static PyObject *
pg_rect_repr(pgRectObject *self)
{
    return PyUnicode_FromFormat("Rect(%d, %d, %d, %d)", self->r.x, self->r.y,
                                self->r.w, self->r.h);
}

static PyObject *
pg_frect_repr(pgFRectObject *self)
{
    char str[64];

    int ret = PyOS_snprintf(str, 64, "FRect(%f, %f, %f, %f)", self->r.x,
                            self->r.y, self->r.w, self->r.h);
    if (ret < 0 || ret >= 64) {
        return RAISE(PyExc_RuntimeError,
                     "Internal PyOS_snprintf call failed!");
    }

    return PyUnicode_FromString(str);
}

static PyObject *
pg_rect_str(pgRectObject *self)
{
    return pg_rect_repr(self);
}

static PyObject *
pg_frect_str(pgFRectObject *self)
{
    return pg_frect_repr(self);
}

/* True for both types of rects */
static PyObject *
pg_rect_getsafepickle(pgRectObject *self, void *closure)
{
    Py_RETURN_TRUE;
}

static PyGetSetDef pg_frect_getsets[] = {
    {"x", (getter)pg_frect_getleft, (setter)pg_frect_setleft, NULL, NULL},
    {"y", (getter)pg_frect_gettop, (setter)pg_frect_settop, NULL, NULL},
    {"w", (getter)pg_frect_getwidth, (setter)pg_frect_setwidth, NULL, NULL},
    {"h", (getter)pg_frect_getheight, (setter)pg_frect_setheight, NULL, NULL},
    {"width", (getter)pg_frect_getwidth, (setter)pg_frect_setwidth, NULL,
     NULL},
    {"height", (getter)pg_frect_getheight, (setter)pg_frect_setheight, NULL,
     NULL},
    {"top", (getter)pg_frect_gettop, (setter)pg_frect_settop, NULL, NULL},
    {"left", (getter)pg_frect_getleft, (setter)pg_frect_setleft, NULL, NULL},
    {"bottom", (getter)pg_frect_getbottom, (setter)pg_frect_setbottom, NULL,
     NULL},
    {"right", (getter)pg_frect_getright, (setter)pg_frect_setright, NULL,
     NULL},
    {"centerx", (getter)pg_frect_getcenterx, (setter)pg_frect_setcenterx, NULL,
     NULL},
    {"centery", (getter)pg_frect_getcentery, (setter)pg_frect_setcentery, NULL,
     NULL},
    {"topleft", (getter)pg_frect_gettopleft, (setter)pg_frect_settopleft, NULL,
     NULL},
    {"topright", (getter)pg_frect_gettopright, (setter)pg_frect_settopright,
     NULL, NULL},
    {"bottomleft", (getter)pg_frect_getbottomleft,
     (setter)pg_frect_setbottomleft, NULL, NULL},
    {"bottomright", (getter)pg_frect_getbottomright,
     (setter)pg_frect_setbottomright, NULL, NULL},
    {"midtop", (getter)pg_frect_getmidtop, (setter)pg_frect_setmidtop, NULL,
     NULL},
    {"midleft", (getter)pg_frect_getmidleft, (setter)pg_frect_setmidleft, NULL,
     NULL},
    {"midbottom", (getter)pg_frect_getmidbottom, (setter)pg_frect_setmidbottom,
     NULL, NULL},
    {"midright", (getter)pg_frect_getmidright, (setter)pg_frect_setmidright,
     NULL, NULL},
    {"size", (getter)pg_frect_getsize, (setter)pg_frect_setsize, NULL, NULL},
    {"center", (getter)pg_frect_getcenter, (setter)pg_frect_setcenter, NULL,
     NULL},

    {"__safe_for_unpickling__", (getter)pg_rect_getsafepickle, NULL, NULL,
     NULL},
    {NULL, 0, NULL, NULL, NULL} /* Sentinel */
};

static PyGetSetDef pg_rect_getsets[] = {
    {"x", (getter)pg_rect_getleft, (setter)pg_rect_setleft, NULL, NULL},
    {"y", (getter)pg_rect_gettop, (setter)pg_rect_settop, NULL, NULL},
    {"w", (getter)pg_rect_getwidth, (setter)pg_rect_setwidth, NULL, NULL},
    {"h", (getter)pg_rect_getheight, (setter)pg_rect_setheight, NULL, NULL},
    {"width", (getter)pg_rect_getwidth, (setter)pg_rect_setwidth, NULL, NULL},
    {"height", (getter)pg_rect_getheight, (setter)pg_rect_setheight, NULL,
     NULL},
    {"top", (getter)pg_rect_gettop, (setter)pg_rect_settop, NULL, NULL},
    {"left", (getter)pg_rect_getleft, (setter)pg_rect_setleft, NULL, NULL},
    {"bottom", (getter)pg_rect_getbottom, (setter)pg_rect_setbottom, NULL,
     NULL},
    {"right", (getter)pg_rect_getright, (setter)pg_rect_setright, NULL, NULL},
    {"centerx", (getter)pg_rect_getcenterx, (setter)pg_rect_setcenterx, NULL,
     NULL},
    {"centery", (getter)pg_rect_getcentery, (setter)pg_rect_setcentery, NULL,
     NULL},
    {"topleft", (getter)pg_rect_gettopleft, (setter)pg_rect_settopleft, NULL,
     NULL},
    {"topright", (getter)pg_rect_gettopright, (setter)pg_rect_settopright,
     NULL, NULL},
    {"bottomleft", (getter)pg_rect_getbottomleft,
     (setter)pg_rect_setbottomleft, NULL, NULL},
    {"bottomright", (getter)pg_rect_getbottomright,
     (setter)pg_rect_setbottomright, NULL, NULL},
    {"midtop", (getter)pg_rect_getmidtop, (setter)pg_rect_setmidtop, NULL,
     NULL},
    {"midleft", (getter)pg_rect_getmidleft, (setter)pg_rect_setmidleft, NULL,
     NULL},
    {"midbottom", (getter)pg_rect_getmidbottom, (setter)pg_rect_setmidbottom,
     NULL, NULL},
    {"midright", (getter)pg_rect_getmidright, (setter)pg_rect_setmidright,
     NULL, NULL},
    {"size", (getter)pg_rect_getsize, (setter)pg_rect_setsize, NULL, NULL},
    {"center", (getter)pg_rect_getcenter, (setter)pg_rect_setcenter, NULL,
     NULL},

    {"__safe_for_unpickling__", (getter)pg_rect_getsafepickle, NULL, NULL,
     NULL},
    {NULL, 0, NULL, NULL, NULL} /* Sentinel */
};

static PyTypeObject pgRect_Type = {
    PyVarObject_HEAD_INIT(NULL, 0).tp_name = "pygame.rect.Rect",
    .tp_basicsize = sizeof(pgRectObject),
    .tp_dealloc = (destructor)pg_rect_dealloc,
    .tp_repr = (reprfunc)pg_rect_repr, .tp_as_number = &pg_rect_as_number,
    .tp_as_sequence = &pg_rect_as_sequence,
    .tp_as_mapping = &pg_rect_as_mapping, .tp_str = (reprfunc)pg_rect_str,
    /* Space for future expansion */
    .tp_flags = Py_TPFLAGS_DEFAULT | Py_TPFLAGS_BASETYPE, .tp_doc = DOC_RECT,
    .tp_richcompare = (richcmpfunc)pg_rect_richcompare,
    .tp_weaklistoffset = offsetof(pgRectObject, weakreflist),
    .tp_iter = (getiterfunc)pg_rect_iterator, .tp_methods = pg_rect_methods,
    .tp_getset = pg_rect_getsets, .tp_init = (initproc)pg_rect_init,
    .tp_new = pg_rect_new};

// FRECT_TYPE
static PyTypeObject pgFRect_Type = {
    PyVarObject_HEAD_INIT(NULL, 0).tp_name = "pygame.rect.FRect",
    .tp_basicsize = sizeof(pgFRectObject), .tp_itemsize = 0,
    /* methods */
    .tp_dealloc = (destructor)pg_frect_dealloc,
    .tp_repr = (reprfunc)pg_frect_repr, .tp_as_number = &pg_frect_as_number,
    .tp_as_sequence = &pg_frect_as_sequence,
    .tp_as_mapping = &pg_frect_as_mapping, .tp_str = (reprfunc)pg_frect_str,
    /* Space for future expansion */
    .tp_flags = Py_TPFLAGS_DEFAULT | Py_TPFLAGS_BASETYPE, .tp_doc = DOC_RECT,
    .tp_richcompare = (richcmpfunc)pg_frect_richcompare,
    .tp_weaklistoffset = offsetof(pgFRectObject, weakreflist),
    .tp_iter = (getiterfunc)pg_frect_iterator, .tp_methods = pg_frect_methods,
    .tp_getset = pg_frect_getsets, .tp_init = (initproc)pg_frect_init,
    .tp_new = pg_frect_new};

static PyMethodDef _pg_module_methods[] = {{NULL, NULL, 0, NULL}};

static char _pg_module_doc[] = "Module for the rectangle object\n";

MODINIT_DEFINE(rect)
{
    PyObject *module, *apiobj;
    static void *c_api[PYGAMEAPI_RECT_NUMSLOTS];

    static struct PyModuleDef _module = {PyModuleDef_HEAD_INIT,
                                         "rect",
                                         _pg_module_doc,
                                         -1,
                                         _pg_module_methods,
                                         NULL,
                                         NULL,
                                         NULL,
                                         NULL};

    /* import needed apis; Do this first so if there is an error
       the module is not loaded.
    */
    import_pygame_base();
    if (PyErr_Occurred()) {
        return NULL;
    }

    /* Create the module and add the functions */
    if (PyType_Ready(&pgRect_Type) < 0 || PyType_Ready(&pgFRect_Type) < 0) {
        return NULL;
    }

    module = PyModule_Create(&_module);
    if (module == NULL) {
        return NULL;
    }

    Py_INCREF(&pgRect_Type);
    if (PyModule_AddObject(module, "RectType", (PyObject *)&pgRect_Type)) {
        Py_DECREF(&pgRect_Type);
        Py_DECREF(module);
        return NULL;
    }
    Py_INCREF(&pgRect_Type);
    if (PyModule_AddObject(module, "Rect", (PyObject *)&pgRect_Type)) {
        Py_DECREF(&pgRect_Type);
        Py_DECREF(module);
        return NULL;
    }
    Py_INCREF(&pgFRect_Type);
    if (PyModule_AddObject(module, "FRectType", (PyObject *)&pgFRect_Type)) {
        Py_DECREF(&pgFRect_Type);
        Py_DECREF(module);
        return NULL;
    }
    Py_INCREF(&pgFRect_Type);
    if (PyModule_AddObject(module, "FRect", (PyObject *)&pgFRect_Type)) {
        Py_DECREF(&pgFRect_Type);
        Py_DECREF(module);
        return NULL;
    }

    /* export the c api */
    c_api[0] = &pgRect_Type;
    c_api[1] = pgRect_New;
    c_api[2] = pgRect_New4;
    c_api[3] = pgRect_FromObject;
    c_api[4] = pgRect_Normalize;
    c_api[5] = &pgFRect_Type;
    c_api[6] = pgFRect_New;
    c_api[7] = pgFRect_New4;
    c_api[8] = pgFRect_FromObject;
    c_api[9] = pgFRect_Normalize;
    apiobj = encapsulate_api(c_api, "rect");
    if (PyModule_AddObject(module, PYGAMEAPI_LOCAL_ENTRY, apiobj)) {
        Py_XDECREF(apiobj);
        Py_DECREF(module);
        return NULL;
    }
    return module;
}<|MERGE_RESOLUTION|>--- conflicted
+++ resolved
@@ -452,15 +452,9 @@
     {"clamp_ip", (PyCFunction)pg_rect_clamp_ip, METH_FASTCALL,
      DOC_RECT_CLAMPIP},
     {"copy", (PyCFunction)pg_rect_copy, METH_NOARGS, DOC_RECT_COPY},
-<<<<<<< HEAD
     {"fit", (PyCFunction)pg_rect_fit, METH_FASTCALL, DOC_RECT_FIT},
-    {"move", (PyCFunction)pg_rect_move, METH_VARARGS, DOC_RECT_MOVE},
+    {"move", (PyCFunction)pg_rect_move, METH_FASTCALL, DOC_RECT_MOVE},
     {"update", (PyCFunction)pg_rect_update, METH_FASTCALL, DOC_RECT_UPDATE},
-=======
-    {"fit", (PyCFunction)pg_rect_fit, METH_VARARGS, DOC_RECT_FIT},
-    {"move", (PyCFunction)pg_rect_move, METH_FASTCALL, DOC_RECT_MOVE},
-    {"update", (PyCFunction)pg_rect_update, METH_VARARGS, DOC_RECT_UPDATE},
->>>>>>> 8525bae5
     {"inflate", (PyCFunction)pg_rect_inflate, METH_VARARGS, DOC_RECT_INFLATE},
     {"union", (PyCFunction)pg_rect_union, METH_FASTCALL, DOC_RECT_UNION},
     {"unionall", (PyCFunction)pg_rect_unionall, METH_VARARGS,
@@ -504,15 +498,9 @@
     {"clamp_ip", (PyCFunction)pg_frect_clamp_ip, METH_FASTCALL,
      DOC_RECT_CLAMPIP},
     {"copy", (PyCFunction)pg_frect_copy, METH_NOARGS, DOC_RECT_COPY},
-<<<<<<< HEAD
     {"fit", (PyCFunction)pg_frect_fit, METH_FASTCALL, DOC_RECT_FIT},
-    {"move", (PyCFunction)pg_frect_move, METH_VARARGS, DOC_RECT_MOVE},
+    {"move", (PyCFunction)pg_frect_move, METH_FASTCALL, DOC_RECT_MOVE},
     {"update", (PyCFunction)pg_frect_update, METH_FASTCALL, DOC_RECT_UPDATE},
-=======
-    {"fit", (PyCFunction)pg_frect_fit, METH_VARARGS, DOC_RECT_FIT},
-    {"move", (PyCFunction)pg_frect_move, METH_FASTCALL, DOC_RECT_MOVE},
-    {"update", (PyCFunction)pg_frect_update, METH_VARARGS, DOC_RECT_UPDATE},
->>>>>>> 8525bae5
     {"inflate", (PyCFunction)pg_frect_inflate, METH_VARARGS, DOC_RECT_INFLATE},
     {"union", (PyCFunction)pg_frect_union, METH_FASTCALL, DOC_RECT_UNION},
     {"unionall", (PyCFunction)pg_frect_unionall, METH_VARARGS,
