--- conflicted
+++ resolved
@@ -444,15 +444,11 @@
 static PyObject *
 RectExport_inflateIp(RectObject *self, PyObject *args);
 static PyObject *
-<<<<<<< HEAD
+RectExport_scalebyIp(RectObject *self, PyObject *args, PyObject *kwargs);
+static PyObject *
+RectExport_scaleby(RectObject *self, PyObject *args, PyObject *kwargs);
+static PyObject *
 RectExport_update(RectObject *self, PyObject *const *args, Py_ssize_t nargs);
-=======
-RectExport_scalebyIp(RectObject *self, PyObject *args, PyObject *kwargs);
-static PyObject *
-RectExport_scaleby(RectObject *self, PyObject *args, PyObject *kwargs);
-static PyObject *
-RectExport_update(RectObject *self, PyObject *args);
->>>>>>> 8f58ee12
 static PyObject *
 RectExport_union(RectObject *self, PyObject *const *args, Py_ssize_t nargs);
 static PyObject *
@@ -973,9 +969,6 @@
 }
 
 static PyObject *
-<<<<<<< HEAD
-RectExport_update(RectObject *self, PyObject *const *args, Py_ssize_t nargs)
-=======
 RectExport_scalebyIp(RectObject *self, PyObject *args, PyObject *kwargs)
 {
     float factor_x, factor_y = 0;
@@ -1032,8 +1025,7 @@
 }
 
 static PyObject *
-RectExport_update(RectObject *self, PyObject *args)
->>>>>>> 8f58ee12
+RectExport_update(RectObject *self, PyObject *const *args, Py_ssize_t nargs)
 {
     InnerRect *argrect, temp;
 
