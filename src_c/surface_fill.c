/*
  pygame-ce - Python Game Library
  Copyright (C) 2007 Marcus von Appen

  This library is free software; you can redistribute it and/or
  modify it under the terms of the GNU Library General Public
  License as published by the Free Software Foundation; either
  version 2 of the License, or (at your option) any later version.

  This library is distributed in the hope that it will be useful,
  but WITHOUT ANY WARRANTY; without even the implied warranty of
  MERCHANTABILITY or FITNESS FOR A PARTICULAR PURPOSE.  See the GNU
  Library General Public License for more details.

  You should have received a copy of the GNU Library General Public
  License along with this library; if not, write to the Free
  Foundation, Inc., 59 Temple Place, Suite 330, Boston, MA  02111-1307  USA
*/

#define NO_PYGAME_C_API

#include "simd_fill.h"

/*
 * Changes SDL_Rect to respect any clipping rect defined on the surface.
 * Necessary when modifying surface->pixels directly instead of through an
 * SDL interface.
 */
void
surface_respect_clip_rect(SDL_Surface *surface, SDL_Rect *rect)
{
    SDL_Rect tmp;
    SDL_Rect *A, *B;
    int x, y, w, h;

    A = rect;
    B = &tmp;
    SDL_GetClipRect(surface, B);

    /* Code here is nearly identical to rect_clip in rect.c */

    /* Left */
    if ((A->x >= B->x) && (A->x < (B->x + B->w)))
        x = A->x;
    else if ((B->x >= A->x) && (B->x < (A->x + A->w)))
        x = B->x;
    else
        return;

    /* Right */
    if (((A->x + A->w) > B->x) && ((A->x + A->w) <= (B->x + B->w)))
        w = (A->x + A->w) - x;
    else if (((B->x + B->w) > A->x) && ((B->x + B->w) <= (A->x + A->w)))
        w = (B->x + B->w) - x;
    else
        return;

    /* Top */
    if ((A->y >= B->y) && (A->y < (B->y + B->h)))
        y = A->y;
    else if ((B->y >= A->y) && (B->y < (A->y + A->h)))
        y = B->y;
    else
        return;

    /* Bottom */
    if (((A->y + A->h) > B->y) && ((A->y + A->h) <= (B->y + B->h)))
        h = (A->y + A->h) - y;
    else if (((B->y + B->h) > A->y) && ((B->y + B->h) <= (A->y + A->h)))
        h = (B->y + B->h) - y;
    else
        return;

    rect->x = x;
    rect->y = y;
    rect->w = w;
    rect->h = h;
}

static int
surface_fill_blend_add(SDL_Surface *surface, SDL_Rect *rect, Uint32 color)
{
    Uint8 *pixels;
    int width = rect->w;
    int height = rect->h;
    int skip;
    int bpp = surface->format->BytesPerPixel;
    int n;
    SDL_PixelFormat *fmt = surface->format;
    Uint8 sR, sG, sB, sA, cR, cG, cB, cA;
    Uint32 pixel;
    Uint32 tmp;
    int result = -1;
    int ppa;
    SDL_BlendMode mode;
    SDL_GetSurfaceBlendMode(surface, &mode);
    ppa = (fmt->Amask && mode != SDL_BLENDMODE_NONE);

    pixels = (Uint8 *)surface->pixels + (Uint16)rect->y * surface->pitch +
             (Uint16)rect->x * bpp;
    skip = surface->pitch - width * bpp;

    switch (bpp) {
        case 1: {
            SDL_GetRGBA(color, fmt, &cR, &cG, &cB, &cA);
            while (height--) {
                LOOP_UNROLLED4(
                    {
                        GET_PIXELVALS_1(sR, sG, sB, sA, pixels, fmt);
                        BLEND_ADD(tmp, cR, cG, cB, cA, sR, sG, sB, sA);
                        *pixels = SDL_MapRGBA(fmt, sR, sG, sB, sA);
                        pixels += bpp;
                    },
                    n, width);
                pixels += skip;
            }
            result = 0;
            break;
        }
        case 3: {
            size_t offsetR, offsetG, offsetB;
            SET_OFFSETS_24(offsetR, offsetG, offsetB, fmt);
            GET_PIXELVALS(cR, cG, cB, cA, color, fmt, ppa);
            while (height--) {
                LOOP_UNROLLED4(
                    {
                        GET_PIXEL(pixel, bpp, pixels);
                        GET_PIXELVALS(sR, sG, sB, sA, pixel, fmt, ppa);
                        BLEND_ADD(tmp, cR, cG, cB, cA, sR, sG, sB, sA);
                        pixels[offsetR] = sR;
                        pixels[offsetG] = sG;
                        pixels[offsetB] = sB;
                        pixels += bpp;
                    },
                    n, width);
                pixels += skip;
            }
            result = 0;
            break;
        }
        default: {
            GET_PIXELVALS(cR, cG, cB, cA, color, fmt, ppa);
            /*
            printf ("Color: %d, %d, %d, %d, BPP is: %d\n", cR, cG, cB, cA,
            bpp);
            */
            while (height--) {
                LOOP_UNROLLED4(
                    {
                        GET_PIXEL(pixel, bpp, pixels);
                        GET_PIXELVALS(sR, sG, sB, sA, pixel, fmt, ppa);
                        BLEND_ADD(tmp, cR, cG, cB, cA, sR, sG, sB, sA);
                        CREATE_PIXEL(pixels, sR, sG, sB, sA, bpp, fmt);
                        pixels += bpp;
                    },
                    n, width);
                pixels += skip;
            }
            result = 0;
            break;
        }
    }
    return result;
}

static int
surface_fill_blend_sub(SDL_Surface *surface, SDL_Rect *rect, Uint32 color)
{
    Uint8 *pixels;
    int width = rect->w;
    int height = rect->h;
    int skip;
    int bpp = surface->format->BytesPerPixel;
    int n;
    SDL_PixelFormat *fmt = surface->format;
    Uint8 sR, sG, sB, sA, cR, cG, cB, cA;
    Uint32 pixel;
    Sint32 tmp2;
    int result = -1;
    int ppa;
    SDL_BlendMode mode;
    SDL_GetSurfaceBlendMode(surface, &mode);
    ppa = (fmt->Amask && mode != SDL_BLENDMODE_NONE);

    pixels = (Uint8 *)surface->pixels + (Uint16)rect->y * surface->pitch +
             (Uint16)rect->x * bpp;
    skip = surface->pitch - width * bpp;

    switch (bpp) {
        case 1: {
            SDL_GetRGBA(color, fmt, &cR, &cG, &cB, &cA);
            while (height--) {
                LOOP_UNROLLED4(
                    {
                        GET_PIXELVALS_1(sR, sG, sB, sA, pixels, fmt);
                        BLEND_SUB(tmp2, cR, cG, cB, cA, sR, sG, sB, sA);
                        *pixels = SDL_MapRGBA(fmt, sR, sG, sB, sA);
                        pixels += bpp;
                    },
                    n, width);
                pixels += skip;
            }
            result = 0;
            break;
        }
        case 3: {
            size_t offsetR, offsetG, offsetB;
            SET_OFFSETS_24(offsetR, offsetG, offsetB, fmt);
            GET_PIXELVALS(cR, cG, cB, cA, color, fmt, ppa);
            while (height--) {
                LOOP_UNROLLED4(
                    {
                        GET_PIXEL(pixel, bpp, pixels);
                        GET_PIXELVALS(sR, sG, sB, sA, pixel, fmt, ppa);
                        BLEND_SUB(tmp2, cR, cG, cB, cA, sR, sG, sB, sA);
                        pixels[offsetR] = sR;
                        pixels[offsetG] = sG;
                        pixels[offsetB] = sB;
                        pixels += bpp;
                    },
                    n, width);
                pixels += skip;
            }
            result = 0;
            break;
        }
        default: {
            GET_PIXELVALS(cR, cG, cB, cA, color, fmt, ppa);
            /*
            printf ("Color: %d, %d, %d, %d, BPP is: %d\n", cR, cG, cB, cA,
            bpp);
            */
            while (height--) {
                LOOP_UNROLLED4(
                    {
                        GET_PIXEL(pixel, bpp, pixels);
                        GET_PIXELVALS(sR, sG, sB, sA, pixel, fmt, ppa);
                        BLEND_SUB(tmp2, cR, cG, cB, cA, sR, sG, sB, sA);
                        CREATE_PIXEL(pixels, sR, sG, sB, sA, bpp, fmt);
                        pixels += bpp;
                    },
                    n, width);
                pixels += skip;
            }
            result = 0;
            break;
        }
    }
    return result;
}

static int
surface_fill_blend_mult(SDL_Surface *surface, SDL_Rect *rect, Uint32 color)
{
    Uint8 *pixels;
    int width = rect->w;
    int height = rect->h;
    int skip;
    int bpp = surface->format->BytesPerPixel;
    int n;
    SDL_PixelFormat *fmt = surface->format;
    Uint8 sR, sG, sB, sA, cR, cG, cB, cA;
    Uint32 pixel;
    int result = -1;
    int ppa;
    SDL_BlendMode mode;
    SDL_GetSurfaceBlendMode(surface, &mode);
    ppa = (fmt->Amask && mode != SDL_BLENDMODE_NONE);

    pixels = (Uint8 *)surface->pixels + (Uint16)rect->y * surface->pitch +
             (Uint16)rect->x * bpp;
    skip = surface->pitch - width * bpp;

    switch (bpp) {
        case 1: {
            SDL_GetRGBA(color, fmt, &cR, &cG, &cB, &cA);
            while (height--) {
                LOOP_UNROLLED4(
                    {
                        GET_PIXELVALS_1(sR, sG, sB, sA, pixels, fmt);
                        BLEND_MULT(cR, cG, cB, cA, sR, sG, sB, sA);
                        *pixels = SDL_MapRGBA(fmt, sR, sG, sB, sA);
                        pixels += bpp;
                    },
                    n, width);
                pixels += skip;
            }
            result = 0;
            break;
        }
        case 3: {
            size_t offsetR, offsetG, offsetB;
            SET_OFFSETS_24(offsetR, offsetG, offsetB, fmt);
            GET_PIXELVALS(cR, cG, cB, cA, color, fmt, ppa);
            while (height--) {
                LOOP_UNROLLED4(
                    {
                        GET_PIXEL(pixel, bpp, pixels);
                        GET_PIXELVALS(sR, sG, sB, sA, pixel, fmt, ppa);
                        BLEND_MULT(cR, cG, cB, cA, sR, sG, sB, sA);
                        pixels[offsetR] = sR;
                        pixels[offsetG] = sG;
                        pixels[offsetB] = sB;
                        pixels += bpp;
                    },
                    n, width);
                pixels += skip;
            }
            result = 0;
            break;
        }
        default: {
            GET_PIXELVALS(cR, cG, cB, cA, color, fmt, ppa);
            /*
            printf ("Color: %d, %d, %d, %d, BPP is: %d\n", cR, cG, cB, cA,
            bpp);
            */
            while (height--) {
                LOOP_UNROLLED4(
                    {
                        GET_PIXEL(pixel, bpp, pixels);
                        GET_PIXELVALS(sR, sG, sB, sA, pixel, fmt, ppa);
                        BLEND_MULT(cR, cG, cB, cA, sR, sG, sB, sA);
                        CREATE_PIXEL(pixels, sR, sG, sB, sA, bpp, fmt);
                        pixels += bpp;
                    },
                    n, width);
                pixels += skip;
            }
            result = 0;
            break;
        }
    }
    return result;
}

static int
surface_fill_blend_min(SDL_Surface *surface, SDL_Rect *rect, Uint32 color)
{
    Uint8 *pixels;
    int width = rect->w;
    int height = rect->h;
    int skip;
    int bpp = surface->format->BytesPerPixel;
    int n;
    SDL_PixelFormat *fmt = surface->format;
    Uint8 sR, sG, sB, sA, cR, cG, cB, cA;
    Uint32 pixel;
    int result = -1;
    int ppa;
    SDL_BlendMode mode;
    SDL_GetSurfaceBlendMode(surface, &mode);
    ppa = (fmt->Amask && mode != SDL_BLENDMODE_NONE);

    pixels = (Uint8 *)surface->pixels + (Uint16)rect->y * surface->pitch +
             (Uint16)rect->x * bpp;
    skip = surface->pitch - width * bpp;

    switch (bpp) {
        case 1: {
            SDL_GetRGBA(color, fmt, &cR, &cG, &cB, &cA);
            while (height--) {
                LOOP_UNROLLED4(
                    {
                        GET_PIXELVALS_1(sR, sG, sB, sA, pixels, fmt);
                        BLEND_MIN(cR, cG, cB, cA, sR, sG, sB, sA);
                        *pixels = SDL_MapRGBA(fmt, sR, sG, sB, sA);
                        pixels += bpp;
                    },
                    n, width);
                pixels += skip;
            }
            result = 0;
            break;
        }
        case 3: {
            size_t offsetR, offsetG, offsetB;
            SET_OFFSETS_24(offsetR, offsetG, offsetB, fmt);
            GET_PIXELVALS(cR, cG, cB, cA, color, fmt, ppa);
            while (height--) {
                LOOP_UNROLLED4(
                    {
                        GET_PIXEL(pixel, bpp, pixels);
                        GET_PIXELVALS(sR, sG, sB, sA, pixel, fmt, ppa);
                        BLEND_MIN(cR, cG, cB, cA, sR, sG, sB, sA);
                        pixels[offsetR] = sR;
                        pixels[offsetG] = sG;
                        pixels[offsetB] = sB;
                        pixels += bpp;
                    },
                    n, width);
                pixels += skip;
            }
            result = 0;
            break;
        }
        default: {
            GET_PIXELVALS(cR, cG, cB, cA, color, fmt, ppa);
            /*
            printf ("Color: %d, %d, %d, %d, BPP is: %d\n", cR, cG, cB, cA,
            bpp);
            */
            while (height--) {
                LOOP_UNROLLED4(
                    {
                        GET_PIXEL(pixel, bpp, pixels);
                        GET_PIXELVALS(sR, sG, sB, sA, pixel, fmt, ppa);
                        BLEND_MIN(cR, cG, cB, cA, sR, sG, sB, sA);
                        CREATE_PIXEL(pixels, sR, sG, sB, sA, bpp, fmt);
                        pixels += bpp;
                    },
                    n, width);
                pixels += skip;
            }
            result = 0;
            break;
        }
    }
    return result;
}

static int
surface_fill_blend_max(SDL_Surface *surface, SDL_Rect *rect, Uint32 color)
{
    Uint8 *pixels;
    int width = rect->w;
    int height = rect->h;
    int skip;
    int bpp = surface->format->BytesPerPixel;
    int n;
    SDL_PixelFormat *fmt = surface->format;
    Uint8 sR, sG, sB, sA, cR, cG, cB, cA;
    Uint32 pixel;
    int result = -1;
    int ppa;
    SDL_BlendMode mode;
    SDL_GetSurfaceBlendMode(surface, &mode);
    ppa = (fmt->Amask && mode != SDL_BLENDMODE_NONE);

    pixels = (Uint8 *)surface->pixels + (Uint16)rect->y * surface->pitch +
             (Uint16)rect->x * bpp;
    skip = surface->pitch - width * bpp;

    switch (bpp) {
        case 1: {
            SDL_GetRGBA(color, fmt, &cR, &cG, &cB, &cA);
            while (height--) {
                LOOP_UNROLLED4(
                    {
                        GET_PIXELVALS_1(sR, sG, sB, sA, pixels, fmt);
                        BLEND_MAX(cR, cG, cB, cA, sR, sG, sB, sA);
                        *pixels = SDL_MapRGBA(fmt, sR, sG, sB, sA);
                        pixels += bpp;
                    },
                    n, width);
                pixels += skip;
            }
            result = 0;
            break;
        }
        case 3: {
            size_t offsetR, offsetG, offsetB;
            SET_OFFSETS_24(offsetR, offsetG, offsetB, fmt);
            GET_PIXELVALS(cR, cG, cB, cA, color, fmt, ppa);
            while (height--) {
                LOOP_UNROLLED4(
                    {
                        GET_PIXEL(pixel, bpp, pixels);
                        GET_PIXELVALS(sR, sG, sB, sA, pixel, fmt, ppa);
                        BLEND_MAX(cR, cG, cB, cA, sR, sG, sB, sA);
                        pixels[offsetR] = sR;
                        pixels[offsetG] = sG;
                        pixels[offsetB] = sB;
                        pixels += bpp;
                    },
                    n, width);
                pixels += skip;
            }
            result = 0;
            break;
        }
        default: {
            GET_PIXELVALS(cR, cG, cB, cA, color, fmt, ppa);
            /*
            printf ("Color: %d, %d, %d, %d, BPP is: %d\n", cR, cG, cB, cA,
            bpp);
            */
            while (height--) {
                LOOP_UNROLLED4(
                    {
                        GET_PIXEL(pixel, bpp, pixels);
                        GET_PIXELVALS(sR, sG, sB, sA, pixel, fmt, ppa);
                        BLEND_MAX(cR, cG, cB, cA, sR, sG, sB, sA);
                        CREATE_PIXEL(pixels, sR, sG, sB, sA, bpp, fmt);
                        pixels += bpp;
                    },
                    n, width);
                pixels += skip;
            }
            result = 0;
            break;
        }
    }
    return result;
}

/* ------------------------- */

static int
surface_fill_blend_rgba_add(SDL_Surface *surface, SDL_Rect *rect, Uint32 color)
{
    Uint8 *pixels;
    int width = rect->w;
    int height = rect->h;
    int skip;
    int bpp = surface->format->BytesPerPixel;
    int n;
    SDL_PixelFormat *fmt = surface->format;
    Uint8 sR, sG, sB, sA, cR, cG, cB, cA;
    Uint32 pixel;
    Uint32 tmp;
    int result = -1;
    int ppa;
    SDL_BlendMode mode;
    SDL_GetSurfaceBlendMode(surface, &mode);
    ppa = (fmt->Amask && mode != SDL_BLENDMODE_NONE);

    if (!ppa) {
        return surface_fill_blend_add(surface, rect, color);
    }

    pixels = (Uint8 *)surface->pixels + (Uint16)rect->y * surface->pitch +
             (Uint16)rect->x * bpp;
    skip = surface->pitch - width * bpp;

    switch (bpp) {
        case 1: {
            SDL_GetRGBA(color, fmt, &cR, &cG, &cB, &cA);
            while (height--) {
                LOOP_UNROLLED4(
                    {
                        GET_PIXELVALS_1(sR, sG, sB, sA, pixels, fmt);
                        BLEND_RGBA_ADD(tmp, cR, cG, cB, cA, sR, sG, sB, sA);
                        *pixels = SDL_MapRGBA(fmt, sR, sG, sB, sA);
                        pixels += bpp;
                    },
                    n, width);
                pixels += skip;
            }
            result = 0;
            break;
        }
        default: {
            GET_PIXELVALS(cR, cG, cB, cA, color, fmt, ppa);
            /*
            printf ("Color: %d, %d, %d, %d, BPP is: %d\n", cR, cG, cB, cA,
            bpp);
            */
            while (height--) {
                LOOP_UNROLLED4(
                    {
                        GET_PIXEL(pixel, bpp, pixels);
                        GET_PIXELVALS(sR, sG, sB, sA, pixel, fmt, ppa);
                        BLEND_RGBA_ADD(tmp, cR, cG, cB, cA, sR, sG, sB, sA);
                        CREATE_PIXEL(pixels, sR, sG, sB, sA, bpp, fmt);
                        pixels += bpp;
                    },
                    n, width);
                pixels += skip;
            }
            result = 0;
            break;
        }
    }
    return result;
}

static int
surface_fill_blend_rgba_sub(SDL_Surface *surface, SDL_Rect *rect, Uint32 color)
{
    Uint8 *pixels;
    int width = rect->w;
    int height = rect->h;
    int skip;
    int bpp = surface->format->BytesPerPixel;
    int n;
    SDL_PixelFormat *fmt = surface->format;
    Uint8 sR, sG, sB, sA, cR, cG, cB, cA;
    Uint32 pixel;
    Sint32 tmp2;
    int result = -1;
    int ppa;
    SDL_BlendMode mode;
    SDL_GetSurfaceBlendMode(surface, &mode);
    ppa = (fmt->Amask && mode != SDL_BLENDMODE_NONE);

    if (!ppa) {
        return surface_fill_blend_sub(surface, rect, color);
    }

    pixels = (Uint8 *)surface->pixels + (Uint16)rect->y * surface->pitch +
             (Uint16)rect->x * bpp;
    skip = surface->pitch - width * bpp;

    switch (bpp) {
        case 1: {
            SDL_GetRGBA(color, fmt, &cR, &cG, &cB, &cA);
            while (height--) {
                LOOP_UNROLLED4(
                    {
                        GET_PIXELVALS_1(sR, sG, sB, sA, pixels, fmt);
                        BLEND_RGBA_SUB(tmp2, cR, cG, cB, cA, sR, sG, sB, sA);
                        *pixels = SDL_MapRGBA(fmt, sR, sG, sB, sA);
                        pixels += bpp;
                    },
                    n, width);
                pixels += skip;
            }
            result = 0;
            break;
        }
        default: {
            GET_PIXELVALS(cR, cG, cB, cA, color, fmt, ppa);
            /*
            printf ("Color: %d, %d, %d, %d, BPP is: %d\n", cR, cG, cB, cA,
            bpp);
            */
            while (height--) {
                LOOP_UNROLLED4(
                    {
                        GET_PIXEL(pixel, bpp, pixels);
                        GET_PIXELVALS(sR, sG, sB, sA, pixel, fmt, ppa);
                        BLEND_RGBA_SUB(tmp2, cR, cG, cB, cA, sR, sG, sB, sA);
                        CREATE_PIXEL(pixels, sR, sG, sB, sA, bpp, fmt);
                        pixels += bpp;
                    },
                    n, width);
                pixels += skip;
            }
            result = 0;
            break;
        }
    }
    return result;
}

static int
surface_fill_blend_rgba_mult(SDL_Surface *surface, SDL_Rect *rect,
                             Uint32 color)
{
    Uint8 *pixels;
    int width = rect->w;
    int height = rect->h;
    int skip;
    int bpp = surface->format->BytesPerPixel;
    int n;
    SDL_PixelFormat *fmt = surface->format;
    Uint8 sR, sG, sB, sA, cR, cG, cB, cA;
    Uint32 pixel;
    int result = -1;
    int ppa;
    SDL_BlendMode mode;
    SDL_GetSurfaceBlendMode(surface, &mode);
    ppa = (fmt->Amask && mode != SDL_BLENDMODE_NONE);

    if (!ppa) {
        return surface_fill_blend_mult(surface, rect, color);
    }

    pixels = (Uint8 *)surface->pixels + (Uint16)rect->y * surface->pitch +
             (Uint16)rect->x * bpp;
    skip = surface->pitch - width * bpp;

    switch (bpp) {
        case 1: {
            SDL_GetRGBA(color, fmt, &cR, &cG, &cB, &cA);
            while (height--) {
                LOOP_UNROLLED4(
                    {
                        GET_PIXELVALS_1(sR, sG, sB, sA, pixels, fmt);
                        BLEND_RGBA_MULT(cR, cG, cB, cA, sR, sG, sB, sA);
                        *pixels = SDL_MapRGBA(fmt, sR, sG, sB, sA);
                        pixels += bpp;
                    },
                    n, width);
                pixels += skip;
            }
            result = 0;
            break;
        }
        default: {
            GET_PIXELVALS(cR, cG, cB, cA, color, fmt, ppa);
            /*
            printf ("Color: %d, %d, %d, %d, BPP is: %d\n", cR, cG, cB, cA,
            bpp);
            */
            while (height--) {
                LOOP_UNROLLED4(
                    {
                        GET_PIXEL(pixel, bpp, pixels);
                        GET_PIXELVALS(sR, sG, sB, sA, pixel, fmt, ppa);
                        BLEND_RGBA_MULT(cR, cG, cB, cA, sR, sG, sB, sA);
                        CREATE_PIXEL(pixels, sR, sG, sB, sA, bpp, fmt);
                        pixels += bpp;
                    },
                    n, width);
                pixels += skip;
            }
            result = 0;
            break;
        }
    }
    return result;
}

static int
surface_fill_blend_rgba_min(SDL_Surface *surface, SDL_Rect *rect, Uint32 color)
{
    Uint8 *pixels;
    int width = rect->w;
    int height = rect->h;
    int skip;
    int bpp = surface->format->BytesPerPixel;
    int n;
    SDL_PixelFormat *fmt = surface->format;
    Uint8 sR, sG, sB, sA, cR, cG, cB, cA;
    Uint32 pixel;
    int result = -1;
    int ppa;
    SDL_BlendMode mode;
    SDL_GetSurfaceBlendMode(surface, &mode);
    ppa = (fmt->Amask && mode != SDL_BLENDMODE_NONE);

    if (!ppa) {
        return surface_fill_blend_min(surface, rect, color);
    }

    pixels = (Uint8 *)surface->pixels + (Uint16)rect->y * surface->pitch +
             (Uint16)rect->x * bpp;
    skip = surface->pitch - width * bpp;

    switch (bpp) {
        case 1: {
            SDL_GetRGBA(color, fmt, &cR, &cG, &cB, &cA);
            while (height--) {
                LOOP_UNROLLED4(
                    {
                        GET_PIXELVALS_1(sR, sG, sB, sA, pixels, fmt);
                        BLEND_RGBA_MIN(cR, cG, cB, cA, sR, sG, sB, sA);
                        *pixels = SDL_MapRGBA(fmt, sR, sG, sB, sA);
                        pixels += bpp;
                    },
                    n, width);
                pixels += skip;
            }
            result = 0;
            break;
        }
        default: {
            GET_PIXELVALS(cR, cG, cB, cA, color, fmt, ppa);
            /*
            printf ("Color: %d, %d, %d, %d, BPP is: %d\n", cR, cG, cB, cA,
            bpp);
            */
            while (height--) {
                LOOP_UNROLLED4(
                    {
                        GET_PIXEL(pixel, bpp, pixels);
                        GET_PIXELVALS(sR, sG, sB, sA, pixel, fmt, ppa);
                        BLEND_RGBA_MIN(cR, cG, cB, cA, sR, sG, sB, sA);
                        CREATE_PIXEL(pixels, sR, sG, sB, sA, bpp, fmt);
                        pixels += bpp;
                    },
                    n, width);
                pixels += skip;
            }
            result = 0;
            break;
        }
    }
    return result;
}

static int
surface_fill_blend_rgba_max(SDL_Surface *surface, SDL_Rect *rect, Uint32 color)
{
    Uint8 *pixels;
    int width = rect->w;
    int height = rect->h;
    int skip;
    int bpp = surface->format->BytesPerPixel;
    int n;
    SDL_PixelFormat *fmt = surface->format;
    Uint8 sR, sG, sB, sA, cR, cG, cB, cA;
    Uint32 pixel;
    int result = -1;
    int ppa;
    SDL_BlendMode mode;
    SDL_GetSurfaceBlendMode(surface, &mode);
    ppa = (fmt->Amask && mode != SDL_BLENDMODE_NONE);

    if (!ppa) {
        return surface_fill_blend_max(surface, rect, color);
    }

    pixels = (Uint8 *)surface->pixels + (Uint16)rect->y * surface->pitch +
             (Uint16)rect->x * bpp;
    skip = surface->pitch - width * bpp;

    switch (bpp) {
        case 1: {
            SDL_GetRGBA(color, fmt, &cR, &cG, &cB, &cA);
            while (height--) {
                LOOP_UNROLLED4(
                    {
                        GET_PIXELVALS_1(sR, sG, sB, sA, pixels, fmt);
                        BLEND_RGBA_MAX(cR, cG, cB, cA, sR, sG, sB, sA);
                        *pixels = SDL_MapRGBA(fmt, sR, sG, sB, sA);
                        pixels += bpp;
                    },
                    n, width);
                pixels += skip;
            }
            result = 0;
            break;
        }
        default: {
            GET_PIXELVALS(cR, cG, cB, cA, color, fmt, ppa);
            /*
            printf ("Color: %d, %d, %d, %d, BPP is: %d\n", cR, cG, cB, cA,
            bpp);
            */
            while (height--) {
                LOOP_UNROLLED4(
                    {
                        GET_PIXEL(pixel, bpp, pixels);
                        GET_PIXELVALS(sR, sG, sB, sA, pixel, fmt, ppa);
                        BLEND_RGBA_MAX(cR, cG, cB, cA, sR, sG, sB, sA);
                        CREATE_PIXEL(pixels, sR, sG, sB, sA, bpp, fmt);
                        pixels += bpp;
                    },
                    n, width);
                pixels += skip;
            }
            result = 0;
            break;
        }
    }
    return result;
}

int
surface_fill_blend(SDL_Surface *surface, SDL_Rect *rect, Uint32 color,
                   int blendargs)
{
    int result = -1;
    int locked = 0;

    surface_respect_clip_rect(surface, rect);

    /* Lock the surface, if needed */
    if (SDL_MUSTLOCK(surface)) {
        if (SDL_LockSurface(surface) < 0)
            return -1;
        locked = 1;
    }

    switch (blendargs) {
        case PYGAME_BLEND_ADD: {
#if !defined(__EMSCRIPTEN__)
#if SDL_BYTEORDER == SDL_LIL_ENDIAN
            if (surface->format->BytesPerPixel == 4) {
                if (_pg_has_avx2()) {
                    result = surface_fill_blend_add_avx2(surface, rect, color);
                    break;
                }
#if PG_ENABLE_SSE_NEON
                if (_pg_HasSSE_NEON()) {
                    result = surface_fill_blend_add_sse2(surface, rect, color);
                    break;
                }
#endif /* PG_ENABLE_SSE_NEON */
            }
#endif /* SDL_BYTEORDER == SDL_LIL_ENDIAN */
#endif /* __EMSCRIPTEN__ */
            result = surface_fill_blend_add(surface, rect, color);
            break;
        }
        case PYGAME_BLEND_SUB: {
#if !defined(__EMSCRIPTEN__)
#if SDL_BYTEORDER == SDL_LIL_ENDIAN
<<<<<<< HEAD
            if (surface->format->BytesPerPixel == 4) {
#if PG_ENABLE_SSE_NEON
                if (_pg_HasSSE_NEON()) {
                    result = surface_fill_blend_sub_sse2(surface, rect, color);
                    break;
                }
#endif /* PG_ENABLE_SSE_NEON */
=======
            if (surface->format->BytesPerPixel == 4 && _pg_has_avx2()) {
                result = surface_fill_blend_sub_avx2(surface, rect, color);
                break;
>>>>>>> 68685f4e
            }
#endif /* SDL_BYTEORDER == SDL_LIL_ENDIAN */
#endif /* __EMSCRIPTEN__ */
            result = surface_fill_blend_sub(surface, rect, color);
            break;
        }
        case PYGAME_BLEND_MULT: {
#if !defined(__EMSCRIPTEN__)
#if SDL_BYTEORDER == SDL_LIL_ENDIAN
<<<<<<< HEAD
            if (surface->format->BytesPerPixel == 4) {
#if PG_ENABLE_SSE_NEON
                if (_pg_HasSSE_NEON()) {
                    result =
                        surface_fill_blend_mult_sse2(surface, rect, color);
                    break;
                }
#endif /* PG_ENABLE_SSE_NEON */
=======
            if (surface->format->BytesPerPixel == 4 && _pg_has_avx2()) {
                result = surface_fill_blend_mult_avx2(surface, rect, color);
                break;
>>>>>>> 68685f4e
            }
#endif /* SDL_BYTEORDER == SDL_LIL_ENDIAN */
#endif /* __EMSCRIPTEN__ */
            result = surface_fill_blend_mult(surface, rect, color);
            break;
        }
        case PYGAME_BLEND_MIN: {
#if !defined(__EMSCRIPTEN__)
#if SDL_BYTEORDER == SDL_LIL_ENDIAN
<<<<<<< HEAD
            if (surface->format->BytesPerPixel == 4) {
#if PG_ENABLE_SSE_NEON
                if (_pg_HasSSE_NEON()) {
                    result = surface_fill_blend_min_sse2(surface, rect, color);
                    break;
                }
#endif /* PG_ENABLE_SSE_NEON */
=======
            if (surface->format->BytesPerPixel == 4 && _pg_has_avx2()) {
                result = surface_fill_blend_min_avx2(surface, rect, color);
                break;
>>>>>>> 68685f4e
            }
#endif /* SDL_BYTEORDER == SDL_LIL_ENDIAN */
#endif /* __EMSCRIPTEN__ */
            result = surface_fill_blend_min(surface, rect, color);
            break;
        }
        case PYGAME_BLEND_MAX: {
#if !defined(__EMSCRIPTEN__)
#if SDL_BYTEORDER == SDL_LIL_ENDIAN
<<<<<<< HEAD
            if (surface->format->BytesPerPixel == 4) {
#if PG_ENABLE_SSE_NEON
                if (_pg_HasSSE_NEON()) {
                    result = surface_fill_blend_max_sse2(surface, rect, color);
                    break;
                }
#endif /* PG_ENABLE_SSE_NEON */
=======
            if (surface->format->BytesPerPixel == 4 && _pg_has_avx2()) {
                result = surface_fill_blend_max_avx2(surface, rect, color);
                break;
>>>>>>> 68685f4e
            }
#endif /* SDL_BYTEORDER == SDL_LIL_ENDIAN */
#endif /* __EMSCRIPTEN__ */
            result = surface_fill_blend_max(surface, rect, color);
            break;
        }

        case PYGAME_BLEND_RGBA_ADD: {
#if !defined(__EMSCRIPTEN__)
#if SDL_BYTEORDER == SDL_LIL_ENDIAN
            if (surface->format->BytesPerPixel == 4) {
                if (_pg_has_avx2()) {
                    result =
                        surface_fill_blend_rgba_add_avx2(surface, rect, color);
                    break;
                }
#if PG_ENABLE_SSE_NEON
                if (_pg_HasSSE_NEON()) {
                    result =
                        surface_fill_blend_rgba_add_sse2(surface, rect, color);
                    break;
                }
#endif /* PG_ENABLE_SSE_NEON */
            }
#endif /* SDL_BYTEORDER == SDL_LIL_ENDIAN */
#endif /* __EMSCRIPTEN__ */
            result = surface_fill_blend_rgba_add(surface, rect, color);
            break;
        }
        case PYGAME_BLEND_RGBA_SUB: {
#if !defined(__EMSCRIPTEN__)
#if SDL_BYTEORDER == SDL_LIL_ENDIAN
<<<<<<< HEAD
            if (surface->format->BytesPerPixel == 4) {
#if PG_ENABLE_SSE_NEON
                if (_pg_HasSSE_NEON()) {
                    result =
                        surface_fill_blend_rgba_sub_sse2(surface, rect, color);
                    break;
                }
#endif /* PG_ENABLE_SSE_NEON */
=======
            if (surface->format->BytesPerPixel == 4 && _pg_has_avx2()) {
                result =
                    surface_fill_blend_rgba_sub_avx2(surface, rect, color);
                break;
>>>>>>> 68685f4e
            }
#endif /* SDL_BYTEORDER == SDL_LIL_ENDIAN */
#endif /* __EMSCRIPTEN__ */
            result = surface_fill_blend_rgba_sub(surface, rect, color);
            break;
        }
        case PYGAME_BLEND_RGBA_MULT: {
#if !defined(__EMSCRIPTEN__)
#if SDL_BYTEORDER == SDL_LIL_ENDIAN
<<<<<<< HEAD
            if (surface->format->BytesPerPixel == 4) {
#if PG_ENABLE_SSE_NEON
                if (_pg_HasSSE_NEON()) {
                    result = surface_fill_blend_rgba_mult_sse2(surface, rect,
                                                               color);
                    break;
                }
#endif /* PG_ENABLE_SSE_NEON */
=======
            if (surface->format->BytesPerPixel == 4 && _pg_has_avx2()) {
                result =
                    surface_fill_blend_rgba_mult_avx2(surface, rect, color);
                break;
>>>>>>> 68685f4e
            }
#endif /* SDL_BYTEORDER == SDL_LIL_ENDIAN */
#endif /* __EMSCRIPTEN__ */
            result = surface_fill_blend_rgba_mult(surface, rect, color);
            break;
        }
        case PYGAME_BLEND_RGBA_MIN: {
#if !defined(__EMSCRIPTEN__)
#if SDL_BYTEORDER == SDL_LIL_ENDIAN
<<<<<<< HEAD
            if (surface->format->BytesPerPixel == 4) {
#if PG_ENABLE_SSE_NEON
                if (_pg_HasSSE_NEON()) {
                    result =
                        surface_fill_blend_rgba_min_sse2(surface, rect, color);
                    break;
                }
#endif /* PG_ENABLE_SSE_NEON */
=======
            if (surface->format->BytesPerPixel == 4 && _pg_has_avx2()) {
                result =
                    surface_fill_blend_rgba_min_avx2(surface, rect, color);
                break;
>>>>>>> 68685f4e
            }
#endif /* SDL_BYTEORDER == SDL_LIL_ENDIAN */
#endif /* __EMSCRIPTEN__ */
            result = surface_fill_blend_rgba_min(surface, rect, color);
            break;
        }
        case PYGAME_BLEND_RGBA_MAX: {
#if !defined(__EMSCRIPTEN__)
#if SDL_BYTEORDER == SDL_LIL_ENDIAN
<<<<<<< HEAD
            if (surface->format->BytesPerPixel == 4) {
#if PG_ENABLE_SSE_NEON
                if (_pg_HasSSE_NEON()) {
                    result =
                        surface_fill_blend_rgba_max_sse2(surface, rect, color);
                    break;
                }
#endif /* PG_ENABLE_SSE_NEON */
=======
            if (surface->format->BytesPerPixel == 4 && _pg_has_avx2()) {
                result =
                    surface_fill_blend_rgba_max_avx2(surface, rect, color);
                break;
>>>>>>> 68685f4e
            }
#endif /* SDL_BYTEORDER == SDL_LIL_ENDIAN */
#endif /* __EMSCRIPTEN__ */
            result = surface_fill_blend_rgba_max(surface, rect, color);
            break;
        }

        default: {
            result = SDL_SetError("invalid blend flag for this operation");
            break;
        }
    }

    if (locked) {
        SDL_UnlockSurface(surface);
    }
    return result;
}<|MERGE_RESOLUTION|>--- conflicted
+++ resolved
@@ -889,19 +889,17 @@
         case PYGAME_BLEND_SUB: {
 #if !defined(__EMSCRIPTEN__)
 #if SDL_BYTEORDER == SDL_LIL_ENDIAN
-<<<<<<< HEAD
             if (surface->format->BytesPerPixel == 4) {
+                if (_pg_has_avx2()) {
+                  result = surface_fill_blend_sub_avx2(surface, rect, color);
+                  break;
+                }
 #if PG_ENABLE_SSE_NEON
                 if (_pg_HasSSE_NEON()) {
                     result = surface_fill_blend_sub_sse2(surface, rect, color);
                     break;
                 }
 #endif /* PG_ENABLE_SSE_NEON */
-=======
-            if (surface->format->BytesPerPixel == 4 && _pg_has_avx2()) {
-                result = surface_fill_blend_sub_avx2(surface, rect, color);
-                break;
->>>>>>> 68685f4e
             }
 #endif /* SDL_BYTEORDER == SDL_LIL_ENDIAN */
 #endif /* __EMSCRIPTEN__ */
@@ -911,8 +909,11 @@
         case PYGAME_BLEND_MULT: {
 #if !defined(__EMSCRIPTEN__)
 #if SDL_BYTEORDER == SDL_LIL_ENDIAN
-<<<<<<< HEAD
             if (surface->format->BytesPerPixel == 4) {
+                if (_pg_has_avx2()) {
+                  result = surface_fill_blend_mult_avx2(surface, rect, color);
+                  break;
+                }
 #if PG_ENABLE_SSE_NEON
                 if (_pg_HasSSE_NEON()) {
                     result =
@@ -920,11 +921,6 @@
                     break;
                 }
 #endif /* PG_ENABLE_SSE_NEON */
-=======
-            if (surface->format->BytesPerPixel == 4 && _pg_has_avx2()) {
-                result = surface_fill_blend_mult_avx2(surface, rect, color);
-                break;
->>>>>>> 68685f4e
             }
 #endif /* SDL_BYTEORDER == SDL_LIL_ENDIAN */
 #endif /* __EMSCRIPTEN__ */
@@ -934,19 +930,17 @@
         case PYGAME_BLEND_MIN: {
 #if !defined(__EMSCRIPTEN__)
 #if SDL_BYTEORDER == SDL_LIL_ENDIAN
-<<<<<<< HEAD
             if (surface->format->BytesPerPixel == 4) {
+                if (_pg_has_avx2()) {
+                  result = surface_fill_blend_min_avx2(surface, rect, color);
+                  break;
+                }
 #if PG_ENABLE_SSE_NEON
                 if (_pg_HasSSE_NEON()) {
                     result = surface_fill_blend_min_sse2(surface, rect, color);
                     break;
                 }
 #endif /* PG_ENABLE_SSE_NEON */
-=======
-            if (surface->format->BytesPerPixel == 4 && _pg_has_avx2()) {
-                result = surface_fill_blend_min_avx2(surface, rect, color);
-                break;
->>>>>>> 68685f4e
             }
 #endif /* SDL_BYTEORDER == SDL_LIL_ENDIAN */
 #endif /* __EMSCRIPTEN__ */
@@ -956,19 +950,17 @@
         case PYGAME_BLEND_MAX: {
 #if !defined(__EMSCRIPTEN__)
 #if SDL_BYTEORDER == SDL_LIL_ENDIAN
-<<<<<<< HEAD
             if (surface->format->BytesPerPixel == 4) {
+                if (_pg_has_avx2()) {
+                  result = surface_fill_blend_max_avx2(surface, rect, color);
+                  break;
+                }
 #if PG_ENABLE_SSE_NEON
                 if (_pg_HasSSE_NEON()) {
                     result = surface_fill_blend_max_sse2(surface, rect, color);
                     break;
                 }
 #endif /* PG_ENABLE_SSE_NEON */
-=======
-            if (surface->format->BytesPerPixel == 4 && _pg_has_avx2()) {
-                result = surface_fill_blend_max_avx2(surface, rect, color);
-                break;
->>>>>>> 68685f4e
             }
 #endif /* SDL_BYTEORDER == SDL_LIL_ENDIAN */
 #endif /* __EMSCRIPTEN__ */
@@ -1001,8 +993,11 @@
         case PYGAME_BLEND_RGBA_SUB: {
 #if !defined(__EMSCRIPTEN__)
 #if SDL_BYTEORDER == SDL_LIL_ENDIAN
-<<<<<<< HEAD
             if (surface->format->BytesPerPixel == 4) {
+                if (_pg_has_avx2()) {
+                  result = surface_fill_blend_rgba_sub_avx2(surface, rect, color);
+                  break;
+                }
 #if PG_ENABLE_SSE_NEON
                 if (_pg_HasSSE_NEON()) {
                     result =
@@ -1010,12 +1005,6 @@
                     break;
                 }
 #endif /* PG_ENABLE_SSE_NEON */
-=======
-            if (surface->format->BytesPerPixel == 4 && _pg_has_avx2()) {
-                result =
-                    surface_fill_blend_rgba_sub_avx2(surface, rect, color);
-                break;
->>>>>>> 68685f4e
             }
 #endif /* SDL_BYTEORDER == SDL_LIL_ENDIAN */
 #endif /* __EMSCRIPTEN__ */
@@ -1025,8 +1014,11 @@
         case PYGAME_BLEND_RGBA_MULT: {
 #if !defined(__EMSCRIPTEN__)
 #if SDL_BYTEORDER == SDL_LIL_ENDIAN
-<<<<<<< HEAD
             if (surface->format->BytesPerPixel == 4) {
+                if (_pg_has_avx2()) {
+                    result = surface_fill_blend_rgba_mult_avx2(surface, rect, color);
+                    break;
+                }
 #if PG_ENABLE_SSE_NEON
                 if (_pg_HasSSE_NEON()) {
                     result = surface_fill_blend_rgba_mult_sse2(surface, rect,
@@ -1034,12 +1026,6 @@
                     break;
                 }
 #endif /* PG_ENABLE_SSE_NEON */
-=======
-            if (surface->format->BytesPerPixel == 4 && _pg_has_avx2()) {
-                result =
-                    surface_fill_blend_rgba_mult_avx2(surface, rect, color);
-                break;
->>>>>>> 68685f4e
             }
 #endif /* SDL_BYTEORDER == SDL_LIL_ENDIAN */
 #endif /* __EMSCRIPTEN__ */
@@ -1049,8 +1035,11 @@
         case PYGAME_BLEND_RGBA_MIN: {
 #if !defined(__EMSCRIPTEN__)
 #if SDL_BYTEORDER == SDL_LIL_ENDIAN
-<<<<<<< HEAD
             if (surface->format->BytesPerPixel == 4) {
+                if (_pg_has_avx2()) {
+                    result = surface_fill_blend_rgba_min_avx2(surface, rect, color);
+                    break;
+                }
 #if PG_ENABLE_SSE_NEON
                 if (_pg_HasSSE_NEON()) {
                     result =
@@ -1058,12 +1047,6 @@
                     break;
                 }
 #endif /* PG_ENABLE_SSE_NEON */
-=======
-            if (surface->format->BytesPerPixel == 4 && _pg_has_avx2()) {
-                result =
-                    surface_fill_blend_rgba_min_avx2(surface, rect, color);
-                break;
->>>>>>> 68685f4e
             }
 #endif /* SDL_BYTEORDER == SDL_LIL_ENDIAN */
 #endif /* __EMSCRIPTEN__ */
@@ -1073,8 +1056,11 @@
         case PYGAME_BLEND_RGBA_MAX: {
 #if !defined(__EMSCRIPTEN__)
 #if SDL_BYTEORDER == SDL_LIL_ENDIAN
-<<<<<<< HEAD
             if (surface->format->BytesPerPixel == 4) {
+                if (_pg_has_avx2()) {
+                    result = surface_fill_blend_rgba_max_avx2(surface, rect, color);
+                    break;
+                }
 #if PG_ENABLE_SSE_NEON
                 if (_pg_HasSSE_NEON()) {
                     result =
@@ -1082,12 +1068,6 @@
                     break;
                 }
 #endif /* PG_ENABLE_SSE_NEON */
-=======
-            if (surface->format->BytesPerPixel == 4 && _pg_has_avx2()) {
-                result =
-                    surface_fill_blend_rgba_max_avx2(surface, rect, color);
-                break;
->>>>>>> 68685f4e
             }
 #endif /* SDL_BYTEORDER == SDL_LIL_ENDIAN */
 #endif /* __EMSCRIPTEN__ */
