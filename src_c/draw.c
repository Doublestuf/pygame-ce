--- conflicted
+++ resolved
@@ -990,11 +990,7 @@
             return *((Uint32 *)pixels);
         case 3:
 #if SDL_BYTEORDER == SDL_LIL_ENDIAN
-<<<<<<< HEAD
             return *pixels | *(pixels+1) << 8 | *(pixels+2) << 16;
-=======
-            return *pixels | *(pixels + 1) << 8 | *(pixels + 2) << 16;
->>>>>>> d08d55ce
 #else
             return *pixels << 16 | *(pixels + 1) << 8 | *(pixels + 2);
 #endif
@@ -1014,10 +1010,6 @@
             *(Uint32 *)pixels = pixel;
             break;
         case 3:
-<<<<<<< HEAD
-=======
-            *(Uint16 *)pixels = pixel;
->>>>>>> d08d55ce
 #if SDL_BYTEORDER == SDL_LIL_ENDIAN
             *(Uint16*)pixels = pixel;
             pixels[2] = pixel >> 16;
