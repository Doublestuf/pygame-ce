--- conflicted
+++ resolved
@@ -1363,27 +1363,6 @@
         dstp += dstskip;
     }
 }
-<<<<<<< HEAD
-#endif /* (defined(__SSE2__) || defined(PG_ENABLE_ARM_NEON)) */
-
-#if defined(__SSE2__) || defined(PG_ENABLE_ARM_NEON)
-void
-premul_surf_color_by_alpha_sse2(SDL_Surface *src, SDL_Surface *dst)
-{
-    int n;
-    int width = src->w;
-    int height = src->h;
-    Uint32 *srcp = (Uint32 *)src->pixels;
-    Uint32 *dstp = (Uint32 *)dst->pixels;
-
-    SDL_PixelFormat *srcfmt = src->format;
-    Uint32 amask = srcfmt->Amask;
-    Uint64 ones;
-
-    __m128i src1, dst1, rgb_mul_src, mm_alpha, mm_alpha_in, mm_zero, ones_128;
-
-    mm_zero = _mm_setzero_si128();
-=======
 
 void
 blit_blend_premultiplied_sse2(SDL_BlitInfo *info)
@@ -1406,7 +1385,6 @@
     mm_zero = _mm_setzero_si128();
     // multmask = 0x00FF00FF00FF00FF;  // 0F0F0F0F
     // multmask_128 = _mm_loadl_epi64((const __m128i *)&multmask);
->>>>>>> 9532f679
     ones = 0x0001000100010001;
     ones_128 = _mm_loadl_epi64((const __m128i *)&ones);
 
@@ -1415,13 +1393,6 @@
         LOOP_UNROLLED4(
             {
                 Uint32 alpha = *srcp & amask;
-<<<<<<< HEAD
-                if (alpha == amask) {
-                    *dstp = *srcp;
-                }
-                else {
-                    /* extract source pixels */
-=======
                 if (alpha == 0) {
                     /* do nothing */
                 }
@@ -1429,38 +1400,95 @@
                     *dstp = *srcp;
                 }
                 else {
->>>>>>> 9532f679
                     src1 = _mm_cvtsi32_si128(
                         *srcp); /* src(ARGB) -> src1 (000000000000ARGB) */
                     src1 = _mm_unpacklo_epi8(
                         src1, mm_zero); /* 000000000A0R0G0B -> src1 */
 
-<<<<<<< HEAD
+                    dst1 = _mm_cvtsi32_si128(
+                        *dstp); /* dst(ARGB) -> dst1 (000000000000ARGB) */
+                    dst1 = _mm_unpacklo_epi8(
+                        dst1, mm_zero); /* 000000000A0R0G0B -> dst1 */
+
+                    mm_alpha = _mm_cvtsi32_si128(
+                        alpha); /* alpha -> mm_alpha (000000000000A000) */
+                    mm_alpha = _mm_srli_si128(
+                        mm_alpha, 3); /* mm_alpha >> ashift ->
+                                         mm_alpha(000000000000000A) */
+                    mm_alpha = _mm_unpacklo_epi16(
+                        mm_alpha, mm_alpha); /* 0000000000000A0A -> mm_alpha */
+                    mm_alpha = _mm_unpacklo_epi32(
+                        mm_alpha,
+                        mm_alpha); /* 000000000A0A0A0A -> mm_alpha2 */
+
+                    /* pre-multiplied alpha blend */
+                    sub_dst = _mm_add_epi16(dst1, ones_128);
+                    sub_dst = _mm_mullo_epi16(sub_dst, mm_alpha);
+                    sub_dst = _mm_srli_epi16(sub_dst, 8);
+                    dst1 = _mm_add_epi16(src1, dst1);
+                    dst1 = _mm_sub_epi16(dst1, sub_dst);
+                    dst1 = _mm_packus_epi16(dst1, mm_zero);
+
+                    *dstp = _mm_cvtsi128_si32(dst1);
+                }
+                ++srcp;
+                ++dstp;
+            },
+            n, width);
+        /* *INDENT-ON* */
+        srcp += srcskip;
+        dstp += dstskip;
+    }
+}
+#endif /* (defined(__SSE2__) || defined(PG_ENABLE_ARM_NEON)) */
+
+#if defined(__SSE2__) || defined(PG_ENABLE_ARM_NEON)
+void
+premul_surf_color_by_alpha_sse2(SDL_Surface *src, SDL_Surface *dst)
+{
+    int n;
+    int width = src->w;
+    int height = src->h;
+    Uint32 *srcp = (Uint32 *)src->pixels;
+    Uint32 *dstp = (Uint32 *)dst->pixels;
+
+    SDL_PixelFormat *srcfmt = src->format;
+    Uint32 amask = srcfmt->Amask;
+    Uint64 ones;
+
+    __m128i src1, dst1, rgb_mul_src, mm_alpha, mm_alpha_in, mm_zero, ones_128;
+
+    mm_zero = _mm_setzero_si128();
+    ones = 0x0001000100010001;
+    ones_128 = _mm_loadl_epi64((const __m128i *)&ones);
+
+    while (height--) {
+        /* *INDENT-OFF* */
+        LOOP_UNROLLED4(
+            {
+                Uint32 alpha = *srcp & amask;
+                if (alpha == amask) {
+                    *dstp = *srcp;
+                }
+                else {
+                    /* extract source pixels */
+                    src1 = _mm_cvtsi32_si128(
+                        *srcp); /* src(ARGB) -> src1 (000000000000ARGB) */
+                    src1 = _mm_unpacklo_epi8(
+                        src1, mm_zero); /* 000000000A0R0G0B -> src1 */
+
                     /* extract source alpha and copy to r, g, b channels */
                     mm_alpha_in = _mm_cvtsi32_si128(
                         alpha); /* alpha -> mm_alpha (000000000000A000) */
                     mm_alpha = _mm_srli_si128(
                         mm_alpha_in, 3); /* mm_alpha >> ashift ->
                                             mm_alpha(000000000000000A) */
-=======
-                    dst1 = _mm_cvtsi32_si128(
-                        *dstp); /* dst(ARGB) -> dst1 (000000000000ARGB) */
-                    dst1 = _mm_unpacklo_epi8(
-                        dst1, mm_zero); /* 000000000A0R0G0B -> dst1 */
-
-                    mm_alpha = _mm_cvtsi32_si128(
-                        alpha); /* alpha -> mm_alpha (000000000000A000) */
-                    mm_alpha = _mm_srli_si128(
-                        mm_alpha, 3); /* mm_alpha >> ashift ->
-                                         mm_alpha(000000000000000A) */
->>>>>>> 9532f679
                     mm_alpha = _mm_unpacklo_epi16(
                         mm_alpha, mm_alpha); /* 0000000000000A0A -> mm_alpha */
                     mm_alpha = _mm_unpacklo_epi32(
                         mm_alpha,
                         mm_alpha); /* 000000000A0A0A0A -> mm_alpha2 */
 
-<<<<<<< HEAD
                     /* rgb alpha multiply */
                     rgb_mul_src = _mm_add_epi16(src1, ones_128);
                     rgb_mul_src = _mm_mullo_epi16(rgb_mul_src, mm_alpha);
@@ -1468,15 +1496,6 @@
                     dst1 = _mm_packus_epi16(rgb_mul_src, mm_zero);
                     dst1 = _mm_max_epu8(mm_alpha_in,
                                         dst1); /* restore original alpha */
-=======
-                    /* pre-multiplied alpha blend */
-                    sub_dst = _mm_add_epi16(dst1, ones_128);
-                    sub_dst = _mm_mullo_epi16(sub_dst, mm_alpha);
-                    sub_dst = _mm_srli_epi16(sub_dst, 8);
-                    dst1 = _mm_add_epi16(src1, dst1);
-                    dst1 = _mm_sub_epi16(dst1, sub_dst);
-                    dst1 = _mm_packus_epi16(dst1, mm_zero);
->>>>>>> 9532f679
 
                     *dstp = _mm_cvtsi128_si32(dst1);
                 }
@@ -1484,7 +1503,6 @@
                 ++dstp;
             },
             n, width);
-<<<<<<< HEAD
     }
 }
 #else
@@ -1494,12 +1512,4 @@
     RAISE_SSE2_RUNTIME_NOSSE2_COMPILED_WARNING();
     premul_surf_color_by_alpha_non_simd(src, dst);
 }
-#endif /* __SSE2__ || PG_ENABLE_ARM_NEON*/
-=======
-        /* *INDENT-ON* */
-        srcp += srcskip;
-        dstp += dstskip;
-    }
-}
-#endif /* (defined(__SSE2__) || defined(PG_ENABLE_ARM_NEON)) */
->>>>>>> 9532f679
+#endif /* __SSE2__ || PG_ENABLE_ARM_NEON*/