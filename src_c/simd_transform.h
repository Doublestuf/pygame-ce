#define NO_PYGAME_C_API
#include "_surface.h"

#if !defined(PG_ENABLE_ARM_NEON) && defined(__aarch64__)
// arm64 has neon optimisations enabled by default, even when fpu=neon is not
// passed
#define PG_ENABLE_ARM_NEON 1
#endif

// SSE2 functions
#if defined(__SSE2__) || defined(PG_ENABLE_ARM_NEON)
<<<<<<< HEAD
void
invert_sse2(SDL_Surface *src, SDL_Surface *newsurf);
=======

// smoothscale filters
void
filter_shrink_X_SSE2(Uint8 *srcpix, Uint8 *dstpix, int height, int srcpitch,
                     int dstpitch, int srcwidth, int dstwidth);
void
filter_shrink_Y_SSE2(Uint8 *srcpix, Uint8 *dstpix, int width, int srcpitch,
                     int dstpitch, int srcheight, int dstheight);
void
filter_expand_X_SSE2(Uint8 *srcpix, Uint8 *dstpix, int height, int srcpitch,
                     int dstpitch, int srcwidth, int dstwidth);
void
filter_expand_Y_SSE2(Uint8 *srcpix, Uint8 *dstpix, int width, int srcpitch,
                     int dstpitch, int srcheight, int dstheight);

>>>>>>> 0062ac40
#endif /* (defined(__SSE2__) || defined(PG_ENABLE_ARM_NEON)) */

// AVX2 functions
void
invert_avx2(SDL_Surface *src, SDL_Surface *newsurf);<|MERGE_RESOLUTION|>--- conflicted
+++ resolved
@@ -9,10 +9,6 @@
 
 // SSE2 functions
 #if defined(__SSE2__) || defined(PG_ENABLE_ARM_NEON)
-<<<<<<< HEAD
-void
-invert_sse2(SDL_Surface *src, SDL_Surface *newsurf);
-=======
 
 // smoothscale filters
 void
@@ -27,8 +23,9 @@
 void
 filter_expand_Y_SSE2(Uint8 *srcpix, Uint8 *dstpix, int width, int srcpitch,
                      int dstpitch, int srcheight, int dstheight);
+void
+invert_sse2(SDL_Surface *src, SDL_Surface *newsurf);
 
->>>>>>> 0062ac40
 #endif /* (defined(__SSE2__) || defined(PG_ENABLE_ARM_NEON)) */
 
 // AVX2 functions
