from typing import Any, Optional, Union, Text, Tuple, List, TypeVar, Sequence
from typing_extensions import Protocol

from pygame.math import Vector2
from pygame.surface import Surface
from pygame.rect import Rect
from pygame.color import Color

_ColorValue = Union[
    Color, Tuple[int, int, int], List[int], int, Tuple[int, int, int, int]
]
_ToSurfaceColorValue = Union[
    Color, Tuple[int, int, int], List[int], int, Text, Tuple[int, int, int, int]
]
_Coordinate = Union[Tuple[float, float], List[float], Vector2]
_CanBeRect = Union[
    Rect,
    Tuple[int, int, int, int], List[int],
    Tuple[_Coordinate, _Coordinate], List[_Coordinate]
]
class _HasRectAttribute(Protocol):
    rect: _CanBeRect
_RectValue = Union[
    _CanBeRect, _HasRectAttribute
]
_Offset = TypeVar("_Offset", Tuple[int, int], Sequence[int])

def from_surface(surface: Surface, threshold: Optional[int] = 127) -> Mask: ...
def from_threshold(
    surface: Surface,
    color: _ColorValue,
    threshold: Optional[_ColorValue] = (0, 0, 0, 255),
    other_surface: Optional[Surface] = None,
    palette_colors: Optional[int] = 1,
) -> Mask: ...

class Mask:
    def __init__(
        self, size: _Coordinate, fill: Optional[bool] = False
    ) -> None: ...
    def copy(self) -> Mask: ...
    def get_size(self) -> Tuple[int, int]: ...
<<<<<<< HEAD
    def get_rect(self, **kwargs: Any) -> Rect: ...  # Dict type needs to be completed
    def get_at(self, pos: Union[List[int], Tuple[int, int]]) -> int: ...
=======
    def get_rect(self, **kwargs) -> Rect: ...  # Dict type needs to be completed
    def get_at(self, pos: _Coordinate) -> int: ...
>>>>>>> 6746053d
    def set_at(
        self, pos: _Coordinate, value: Optional[int] = 1
    ) -> None: ...
    def overlap(
        self, other: Mask, offset: _Offset
    ) -> Union[Tuple[int, int], None]: ...
    def overlap_area(self, other: Mask, offset: _Coordinate) -> int: ...
    def overlap_mask(self, other: Mask, offset: _Coordinate) -> Mask: ...
    def fill(self) -> None: ...
    def clear(self) -> None: ...
    def invert(self) -> None: ...
    def scale(self, size: _Coordinate) -> Mask: ...
    def draw(self, other: Mask, offset: _Coordinate) -> None: ...
    def erase(self, other: Mask, offset: _Coordinate) -> None: ...
    def count(self) -> int: ...
    def centroid(self) -> Tuple[int, int]: ...
    def angle(self) -> float: ...
    def outline(self, every: Optional[int] = 1) -> List[Tuple[int, int]]: ...
    def convolve(
        self,
        other: Mask,
        output: Optional[Mask] = None,
        offset: Optional[_Coordinate] = (0, 0),
    ) -> Mask: ...
    def connected_component(
        self, pos: Union[List[int], Tuple[int, int]] = (-1, -1)
    ) -> Mask: ...
    def connected_components(self, minimum: Optional[int] = 0) -> List[Mask]: ...
    def get_bounding_rects(self) -> Rect: ...
    def to_surface(
        self,
        surface: Optional[Surface] = None,
        setsurface: Optional[Surface] = None,
        unsetsurface: Optional[Surface] = None,
        setcolor: Optional[_ToSurfaceColorValue] = (255, 255, 255, 255),
        unsetcolor: Optional[_ToSurfaceColorValue] = (0, 0, 0, 255),
        dest: Optional[Union[_RectValue, _Coordinate]] = (0, 0),
    ) -> Surface: ...<|MERGE_RESOLUTION|>--- conflicted
+++ resolved
@@ -40,13 +40,8 @@
     ) -> None: ...
     def copy(self) -> Mask: ...
     def get_size(self) -> Tuple[int, int]: ...
-<<<<<<< HEAD
     def get_rect(self, **kwargs: Any) -> Rect: ...  # Dict type needs to be completed
-    def get_at(self, pos: Union[List[int], Tuple[int, int]]) -> int: ...
-=======
-    def get_rect(self, **kwargs) -> Rect: ...  # Dict type needs to be completed
     def get_at(self, pos: _Coordinate) -> int: ...
->>>>>>> 6746053d
     def set_at(
         self, pos: _Coordinate, value: Optional[int] = 1
     ) -> None: ...
