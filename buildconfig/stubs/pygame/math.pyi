--- conflicted
+++ resolved
@@ -18,7 +18,10 @@
 else:
     from typing import Collection
 
-<<<<<<< HEAD
+_T = TypeVar("_T")
+
+def clamp(value: _T, min: _T, max: _T, /) -> _T: ...
+
 _TVec = TypeVar("_TVec", bound=_GenericVector)
 
 # not implemented in code, only implemented here for ease of implementing
@@ -123,13 +126,6 @@
     @overload
     def clamp_magnitude_ip(self, min_length: float, max_length: float) -> None: ...
     def project(self: _TVec, other: Union[Sequence[float], _TVec]) -> _TVec: ...
-=======
-_T = TypeVar('_T')
-def clamp(value: _T, min: _T, max: _T, /) -> _T: ...
-
-
-_VectorTypeVar = TypeVar("_VectorTypeVar", Vector2, Vector3)
->>>>>>> f7f249cc
 
 # VectorElementwiseProxy is a generic, it can be an elementwiseproxy object for
 # Vector2, Vector3 and vector subclass objects
