--- conflicted
+++ resolved
@@ -78,17 +78,10 @@
                 self.libs[0] = os.path.splitext(self.fallback_lib[2])[0]
             if self.inc_dir and self.lib_dir:
                 if print_result:
-<<<<<<< HEAD
-                    print (f"Path for {self.name} found.")
+                    print(f"Path for {self.name} found.")
                 return True
             if print_result:
-                print (f"Path for {self.name} not found.")
-=======
-                    print("Path for %s found." % self.name)
-                return True
-            if print_result:
-                print("Path for %s not found." % self.name)
->>>>>>> 08b162bb
+                print(f"Path for {self.name} not found.")
                 for info in self.prune_info:
                     print(info)
                 if self.required:
@@ -234,11 +227,7 @@
             print(f"DLL for {self.lib_name}: {self.lib_dir}")
             self.found = True
         else:
-<<<<<<< HEAD
-            print (f"No DLL for {self.lib_name}: not found!")
-=======
-            print("No DLL for %s: not found!" % (self.lib_name))
->>>>>>> 08b162bb
+            print(f"No DLL for {self.lib_name}: not found!")
             if self.required:
                 print('Too bad that is a requirement! Hand-fix the "Setup"')
 
