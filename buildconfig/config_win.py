--- conflicted
+++ resolved
@@ -24,11 +24,7 @@
         return "x86"
     if size == 64:
         return "x64"
-<<<<<<< HEAD
     raise ValueError("Unknown pointer size {}".format(size))
-=======
-    raise BuildError(f"Unknown pointer size {size}")
->>>>>>> 2b7b8c1e
 
 def get_machine_type():
     return as_machine_type(get_ptr_size())
