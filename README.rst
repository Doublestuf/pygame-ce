.. image:: https://raw.githubusercontent.com/pygame-community/pygame-ce/main/docs/reST/_static/pygame_logo.svg
  :alt: pygame
  :target: https://pyga.me/


<<<<<<< HEAD
|AppVeyorBuild| |DocsStatus| |PyPiVersion| |PyPiLicense|
=======
|PyPiVersion| |PyPiLicense|
>>>>>>> 50d89a3d
|Python3| |GithubCommits| |BlackFormatBadge|

Pygame_ is a free and open-source cross-platform library
for the development of multimedia applications like video games using Python.
It uses the `Simple DirectMedia Layer library`_ and several other
popular libraries to abstract the most common functions, making writing
these programs a more intuitive task.

This distribution is called **'pygame - Community Edition'** ('pygame-ce' for short).

It is a fork of the upstream pygame project by its former core developers,
and was created after impossible challenges prevented them from continuing development upstream.
The new distribution aims to offer more frequent releases, continuous bugfixes and enhancements,
and a more democratic governance model.

New contributors are welcome!


Installation
------------

::

   pip install pygame-ce


Help
----

If you are just getting started with pygame, you should be able to
get started fairly quickly.  Pygame comes with many tutorials and
introductions.  There is also full reference documentation for the
entire library. Browse the documentation on the `docs page`_. You
can also browse the documentation locally by running
``python -m pygame.docs`` in your terminal. If the docs aren't found
locally, it'll launch the online website instead.

The online documentation stays up to date with the development version
of pygame on github.  This may be a bit newer than the version of pygame
you are using. To upgrade to the latest full release, run 
``pip install pygame-ce --upgrade`` in your terminal.

Best of all, the examples directory has many playable small programs
which can get you started playing with the code right away.


Building From Source
--------------------

If you want to use features that are currently in development,
or you want to contribute to pygame, you will need to build pygame
locally from its source code, rather than pip installing it.

Installing from source is fairly automated. The most work will
involve compiling and installing all the pygame dependencies.  Once
that is done, run the ``setup.py`` script which will attempt to
auto-configure, build, and install pygame.

Much more information about installing and compiling is available
on the `Compilation wiki page`_.


Credits
-------

Thanks to everyone who has helped contribute to this library.
Special thanks are also in order.

* Marcus Von Appen: many changes, and fixes, 1.7.1+ freebsd maintainer
* Lenard Lindstrom: the 1.8+ windows maintainer, many changes, and fixes
* Brian Fisher for svn auto builder, bug tracker and many contributions
* Rene Dudfield: many changes, and fixes, 1.7+ release manager/maintainer
* Phil Hassey for his work on the pygame.org website
* DR0ID for his work on the sprite module
* Richard Goedeken for his smoothscale function
* Ulf Ekström for his pixel perfect collision detection code
* Pete Shinners: original author
* David Clark for filling the right-hand-man position
* Ed Boraas and Francis Irving: Debian packages
* Maxim Sobolev: FreeBSD packaging
* Bob Ippolito: MacOS and OS X porting (much work!)
* Jan Ekhol, Ray Kelm, and Peter Nicolai: putting up with early design ideas
* Nat Pryce for starting our unit tests
* Dan Richter for documentation work
* TheCorruptor for his incredible logos and graphics
* Nicholas Dudfield: many test improvements
* Alex Folkner for pygame-ctypes

Thanks to those sending in patches and fixes: Niki Spahiev, Gordon
Tyler, Nathaniel Pryce, Dave Wallace, John Popplewell, Michael Urman,
Andrew Straw, Michael Hudson, Ole Martin Bjoerndalen, Herve Cauwelier,
James Mazer, Lalo Martins, Timothy Stranex, Chad Lester, Matthias
Spiller, Bo Jangeborg, Dmitry Borisov, Campbell Barton, Diego Essaya,
Eyal Lotem, Regis Desgroppes, Emmanuel Hainry, Randy Kaelber
Matthew L Daniel, Nirav Patel, Forrest Voight, Charlie Nolan,
Frankie Robertson, John Krukoff, Lorenz Quack, Nick Irvine,
Michael George, Saul Spatz, Thomas Ibbotson, Tom Rothamel, Evan Kroske,
Cambell Barton.

And our bug hunters above and beyond: Angus, Guillaume Proux, Frank
Raiser, Austin Henry, Kaweh Kazemi, Arturo Aldama, Mike Mulcheck,
Michael Benfield, David Lau

There's many more folks out there who've submitted helpful ideas, kept
this project going, and basically made our life easier.  Thanks!

Many thank you's for people making documentation comments, and adding to the
pygame.org wiki.

Also many thanks for people creating games and putting them on the
pygame.org website for others to learn from and enjoy.

Lots of thanks to James Paige for hosting the pygame bugzilla.

Also a big thanks to Roger Dingledine and the crew at SEUL.ORG for our
excellent hosting.

Dependencies
------------

Pygame is obviously strongly dependent on SDL and Python.  It also
links to and embeds several other smaller libraries.  The font
module relies on SDL_ttf, which is dependent on freetype.  The mixer
(and mixer.music) modules depend on SDL_mixer.  The image module
depends on SDL_image, which also can use libjpeg and libpng.  The
transform module has an embedded version of SDL_rotozoom for its
own rotozoom function.  The surfarray module requires the Python
NumPy package for its multidimensional numeric arrays.
Dependency versions:


+----------+------------------------+
| CPython  | >= 3.6 (Or use PyPy3)  |
+----------+------------------------+
| SDL      | >= 2.0.8               |
+----------+------------------------+
| SDL_mixer| >= 2.0.0               |
+----------+------------------------+
| SDL_image| >= 2.0.2               |
+----------+------------------------+
| SDL_ttf  | >= 2.0.11              |
+----------+------------------------+
| SDL_gfx  | (Optional, vendored in)|
+----------+------------------------+
| NumPy    | >= 1.6.2 (Optional)    |
+----------+------------------------+



License
-------

This library is distributed under `GNU LGPL version 2.1`_, which can
be found in the file ``docs/LGPL.txt``.  We reserve the right to place
future versions of this library under a different license.

This basically means you can use pygame in any project you want,
but if you make any changes or additions to pygame itself, those
must be released with a compatible license (preferably submitted
back to the pygame project).  Closed source and commercial games are fine.

The programs in the ``examples`` subdirectory are in the public domain.

See docs/licenses for licenses of dependencies.


.. |PyPiVersion| image:: https://img.shields.io/pypi/v/pygame-ce.svg?v=1
   :target: https://pypi.python.org/pypi/pygame-ce

.. |PyPiLicense| image:: https://img.shields.io/pypi/l/pygame-ce.svg?v=1
   :target: https://pypi.python.org/pypi/pygame-ce

.. |Python3| image:: https://img.shields.io/badge/python-3-blue.svg?v=1

.. |GithubCommits| image:: https://img.shields.io/github/commits-since/pygame-community/pygame-ce/2.1.3.svg
   :target: https://github.com/pygame-community/pygame-ce/compare/2.1.3...main

.. |DocsStatus| image:: https://img.shields.io/website?down_message=offline&label=docs&up_message=online&url=https%3A%2F%2Fpyga.me%2Fdocs%2F

.. |BlackFormatBadge| image:: https://img.shields.io/badge/code%20style-black-000000.svg
    :target: https://github.com/psf/black

.. _pygame: https://pyga.me
.. _Simple DirectMedia Layer library: https://www.libsdl.org
.. _We need your help: https://www.pygame.org/contribute.html
.. _Compilation wiki page: https://www.pygame.org/wiki/Compilation
.. _docs page: https://pyga.me/docs
.. _GNU LGPL version 2.1: https://www.gnu.org/copyleft/lesser.html<|MERGE_RESOLUTION|>--- conflicted
+++ resolved
@@ -3,11 +3,8 @@
   :target: https://pyga.me/
 
 
-<<<<<<< HEAD
 |AppVeyorBuild| |DocsStatus| |PyPiVersion| |PyPiLicense|
-=======
 |PyPiVersion| |PyPiLicense|
->>>>>>> 50d89a3d
 |Python3| |GithubCommits| |BlackFormatBadge|
 
 Pygame_ is a free and open-source cross-platform library
