#    pygame-ce - Python Game Library
#    Copyright (C) 2000-2003, 2007  Pete Shinners
#              (C) 2004 Joe Wreschnig
#    This library is free software; you can redistribute it and/or
#    modify it under the terms of the GNU Library General Public
#    License as published by the Free Software Foundation; either
#    version 2 of the License, or (at your option) any later version.
#
#    This library is distributed in the hope that it will be useful,
#    but WITHOUT ANY WARRANTY; without even the implied warranty of
#    MERCHANTABILITY or FITNESS FOR A PARTICULAR PURPOSE.  See the GNU
#    Library General Public License for more details.
#
#    You should have received a copy of the GNU Library General Public
#    License along with this library; if not, write to the Free
#    Foundation, Inc., 59 Temple Place, Suite 330, Boston, MA  02111-1307  USA
#
#    Pete Shinners
#    pete@shinners.org

"""pygame module with basic game object classes

This module contains several simple classes to be used within games. There
are the main Sprite class and several Group classes that contain Sprites.
The use of these classes is entirely optional when using Pygame. The classes
are fairly lightweight and only provide a starting place for the code
that is common to most games.

The Sprite class is intended to be used as a base class for the different
types of objects in the game. There is also a base Group class that simply
stores sprites. A game could create new types of Group classes that operate
on specially customized Sprite instances they contain.

The basic Sprite class can draw the Sprites it contains to a Surface. The
Group.draw() method requires that each Sprite have a Surface.image attribute
and a Surface.rect. The Group.clear() method requires these same attributes
and can be used to erase all the Sprites with background. There are also
more advanced Groups: pygame.sprite.RenderUpdates().

Lastly, this module contains several collision functions. These help find
sprites inside multiple groups that have intersecting bounding rectangles.
To find the collisions, the Sprites are required to have a Surface.rect
attribute assigned.

The groups are designed for high efficiency in removing and adding Sprites
to them. They also allow cheap testing to see if a Sprite already exists in
a Group. A given Sprite can exist in any number of groups. A game could use
some groups to control object rendering, and a completely separate set of
groups to control interaction or player movement. Instead of adding type
attributes or bools to a derived Sprite class, consider keeping the
Sprites inside organized Groups. This will allow for easier lookup later
in the game.

Sprites and Groups manage their relationships with the add() and remove()
methods. These methods can accept a single or multiple group arguments for
membership.  The default initializers for these classes also take a
single group or list of groups as arguments for initial membership. It is safe
to repeatedly add and remove the same Sprite from a Group.

While it is possible to design sprite and group classes that don't derive
from the Sprite and AbstractGroup classes below, it is strongly recommended
that you extend those when you create a new Sprite or Group class.

Sprites are not thread safe, so lock them yourself if using threads.

"""

# TODO:  a group that holds only the 'n' most recent elements.
#        sort of like the GroupSingle class, but holding more
#        than one sprite
#
# drawing groups that can 'automatically' store the area
# underneath so they can "clear" without needing a background
# function. obviously a little slower than normal, but nice
# to use in many situations. (also remember it must "clear"
# in the reverse order that it draws :])
#
# the drawing groups should also be able to take a background
# function, instead of just a background surface. the function
# would take a surface and a rectangle on that surface to erase.
#
# perhaps more types of collision functions? the current two
# should handle just about every need, but perhaps more optimized
# specific ones that aren't quite so general but fit into common
# specialized cases.

from warnings import warn
from typing import List, Union, Tuple, Optional

import pygame

from pygame.rect import Rect
from pygame.time import get_ticks
from pygame.mask import from_surface


class Sprite:
    """simple base class for visible game objects

    pygame.sprite.Sprite(*groups): return Sprite

    The base class for visible game objects. Derived classes will want to
    override the Sprite.update() method and assign Sprite.image and Sprite.rect
    attributes.  The initializer can accept any number of Group instances that
    the Sprite will become a member of.

    When subclassing the Sprite class, be sure to call the base initializer
    before adding the Sprite to Groups.

    """

    def __init__(self, *groups):
        self.__g = {}  # The groups the sprite is in
        self.__image: Optional[pygame.surface.Surface] = None
        self.__rect: Optional[pygame.rect.Rect] = None
        if groups:
            self.add(*groups)

    @property
    def image(self):
        return self.__image

    @image.setter
    def image(self, value: Optional[pygame.surface.Surface]):
        self.__image = value
        for group in self.__g:
            group.should_rebuild_draw_list = True

    @property
    def rect(self):
        return self.__rect

    @rect.setter
    def rect(self, value: Optional[pygame.rect.Rect]):
        self.__rect = value
        for group in self.__g:
            group.should_rebuild_draw_list = True

    def add(self, *groups):
        """add the sprite to groups

        Sprite.add(*groups): return None

        Any number of Group instances can be passed as arguments. The
        Sprite will be added to the Groups it is not already a member of.

        """
        has = self.__g.__contains__
        for group in groups:
            if hasattr(group, "_spritegroup"):
                if not has(group):
                    group.add_internal(self)
                    self.add_internal(group)
            else:
                self.add(*group)

    def remove(self, *groups):
        """remove the sprite from groups

        Sprite.remove(*groups): return None

        Any number of Group instances can be passed as arguments. The Sprite
        will be removed from the Groups it is currently a member of.

        """
        has = self.__g.__contains__
        for group in groups:
            if hasattr(group, "_spritegroup"):
                if has(group):
                    group.remove_internal(self)
                    self.remove_internal(group)
            else:
                self.remove(*group)

    def add_internal(self, group):
        """
        For adding this sprite to a group internally.

        :param group: The group we are adding to.
        """
        self.__g[group] = 0

    def remove_internal(self, group):
        """
        For removing this sprite from a group internally.

        :param group: The group we are removing from.
        """
        del self.__g[group]

    def update(self, *args, **kwargs):
        """method to control sprite behavior

        Sprite.update(*args, **kwargs):

        The default implementation of this method does nothing; it's just a
        convenient "hook" that you can override. This method is called by
        Group.update() with whatever arguments you give it.

        There is no need to use this method if not using the convenience
        method by the same name in the Group class.

        """

    def kill(self):
        """remove the Sprite from all Groups

        Sprite.kill(): return None

        The Sprite is removed from all the Groups that contain it. This won't
        change anything about the state of the Sprite. It is possible to
        continue to use the Sprite after this method has been called, including
        adding it to Groups.

        """
        for group in self.__g:
            group.remove_internal(self)
        self.__g.clear()

    def groups(self):
        """list of Groups that contain this Sprite

        Sprite.groups(): return group_list

        Returns a list of all the Groups that contain this Sprite.

        """
        return list(self.__g)

    def alive(self):
        """does the sprite belong to any groups

        Sprite.alive(): return bool

        Returns True when the Sprite belongs to one or more Groups.
        """
        return bool(self.__g)

    def __repr__(self):
        return f"<{self.__class__.__name__} Sprite(in {len(self.__g)} groups)>"

    @property
    def layer(self):
        """
        Dynamic, read only property for protected _layer attribute.
        This will get the _layer variable if it exists.

        If you try to get it before it is set it will raise an attribute error.

        Layer property can only be set before the sprite is added to a group,
        after that it is read only and a sprite's layer in a group should be
        set via the group's change_layer() method.

        :return: layer as an int, or raise AttributeError.
        """
        return getattr(self, "_layer")

    @layer.setter
    def layer(self, value):
        if not self.alive():
            setattr(self, "_layer", value)
        else:
            raise AttributeError(
                "Can't set layer directly after "
                "adding to group. Use "
                "group.change_layer(sprite, new_layer) "
                "instead."
            )


class DirtySprite(Sprite):
    """a more featureful subclass of Sprite with more attributes

    pygame.sprite.DirtySprite(*groups): return DirtySprite

    Extra DirtySprite attributes with their default values:

    dirty = 1
        If set to 1, it is repainted and then set to 0 again.
        If set to 2, it is always dirty (repainted each frame;
        flag is not reset).
        If set to 0, it is not dirty and therefore not repainted again.

    blendmode = 0
        It's the special_flags argument of Surface.blit; see the blendmodes in
        the Surface.blit documentation

    source_rect = None
        This is the source rect to use. Remember that it is relative to the top
        left corner (0, 0) of self.image.

    visible = 1
        Normally this is 1. If set to 0, it will not be repainted. (If you
        change visible to 1, you must set dirty to 1 for it to be erased from
        the screen.)

    _layer = 0
        0 is the default value but this can be set differently
        when subclassing.

    """

    def __init__(self, *groups):
        self.dirty = 1

        # referred to as special_flags in the documentation of Surface.blit
        self.blendmode = 0
        self._visible = 1

        # Default 0 unless initialized differently.
        self._layer = getattr(self, "_layer", 0)
        self.source_rect = None
        Sprite.__init__(self, *groups)

    def _set_visible(self, val):
        """set the visible value (0 or 1) and makes the sprite dirty"""
        self._visible = val
        if self.dirty < 2:
            self.dirty = 1

    def _get_visible(self):
        """return the visible value of that sprite"""
        return self._visible

    @property
    def visible(self):
        """
        You can make this sprite disappear without removing it from the group
        assign 0 for invisible and 1 for visible
        """
        return self._get_visible()

    @visible.setter
    def visible(self, value):
        self._set_visible(value)

    @property
    def layer(self):
        """
        Layer property can only be set before the sprite is added to a group,
        after that it is read only and a sprite's layer in a group should be
        set via the group's change_layer() method.

        Overwrites dynamic property from sprite class for speed.
        """
        return self._layer

    @layer.setter
    def layer(self, value):
        if not self.alive():
            self._layer = value
        else:
            raise AttributeError(
                "Can't set layer directly after "
                "adding to group. Use "
                "group.change_layer(sprite, new_layer) "
                "instead."
            )

    def __repr__(self):
        return (
            f"<{self.__class__.__name__} DirtySprite(in {len(self.groups())} groups)>"
        )


class AbstractGroup:
    """base class for containers of sprites

    AbstractGroup does everything needed to behave as a normal group. You can
    easily subclass a new group class from this or the other groups below if
    you want to add more features.

    Any AbstractGroup-derived sprite groups act like sequences and support
    iteration, len, and so on.

    """

    # protected identifier value to identify sprite groups, and avoid infinite recursion
    _spritegroup = True

    def __init__(self):
        self.lostsprites = []
        self._spritelist: List[Union[Sprite, DirtySprite]] = []
        self._draw_list: List[Tuple[pygame.surface.Surface, pygame.Rect]] = []
        self.should_rebuild_draw_list = False

    def sprites(self):
        """get a list copy of the sprites in the group

        Group.sprite(): return list
        """
        return self._spritelist.copy()

    def add_internal(
        self,
        sprite,
        layer=None,
        # noqa pylint: disable=unused-argument; supporting legacy derived classes that override in non-pythonic way
    ):
        """
        For adding a sprite to this group internally.

        :param sprite: The sprite we are adding.
        :param layer: the layer to add to, if the group type supports layers
        """
        self._spritelist.append(sprite)
        self.should_rebuild_draw_list = True

    def remove_internal(self, sprite):
        """
        For removing a sprite from this group internally.

        :param sprite: The sprite we are removing.
        """
<<<<<<< HEAD
        sprite_index = self._spritelist.index(sprite)
        self.__add_sprite_drawn_rect_to_lost(sprite_index)
        self._spritelist.pop(sprite_index)
        self.should_rebuild_draw_list = True
=======
        if lost_rect := self.spritedict[sprite]:
            self.lostsprites.append(lost_rect)
        del self.spritedict[sprite]
>>>>>>> 622320c8

    def has_internal(self, sprite):
        """
        For checking if a sprite is in this group internally.

        :param sprite: The sprite we are checking.
        """
        return sprite in self._spritelist

    def copy(self):
        """copy a group with all the same sprites

        Group.copy(): return Group

        Returns a copy of the group that is an instance of the same class
        and has the same sprites in it.

        """
        return self.__class__(  # noqa pylint: disable=too-many-function-args
            self._spritelist
            # Needed because copy() won't work on AbstractGroup
        )

    def __iter__(self):
        return iter(self.sprites())

    def __contains__(self, sprite):
        return self.has(sprite)

    def add(self, *sprites):
        """add sprite(s) to group

        Group.add(sprite, list, group, ...): return None

        Adds a sprite or sequence of sprites to a group.

        """
        for sprite in sprites:
            # It's possible that some sprite is also an iterator.
            # If this is the case, we should add the sprite itself,
            # and not the iterator object.
            if isinstance(sprite, Sprite):
                if not self.has_internal(sprite):
                    self.add_internal(sprite)
                    sprite.add_internal(self)
            else:
                try:
                    # See if sprite is an iterator, like a list or sprite
                    # group.
                    self.add(*sprite)
                except (TypeError, AttributeError):
                    # Not iterable. This is probably a sprite that is not an
                    # instance of the Sprite class or is not an instance of a
                    # subclass of the Sprite class. Alternately, it could be an
                    # old-style sprite group.
                    if hasattr(sprite, "_spritegroup"):
                        for spr in sprite.sprites():
                            if not self.has_internal(spr):
                                self.add_internal(spr)
                                spr.add_internal(self)
                    elif not self.has_internal(sprite):
                        self.add_internal(sprite)
                        sprite.add_internal(self)

    def remove(self, *sprites):
        """remove sprite(s) from group

        Group.remove(sprite, list, or group, ...): return None

        Removes a sprite or sequence of sprites from a group.

        """
        # This function behaves essentially the same as Group.add. It first
        # tries to handle each argument as an instance of the Sprite class. If
        # that fails, then it tries to handle the argument as an iterable
        # object. If that fails, then it tries to handle the argument as an
        # old-style sprite group. Lastly, if that fails, it assumes that the
        # normal Sprite methods should be used.
        for sprite in sprites:
            if isinstance(sprite, Sprite):
                if self.has_internal(sprite):
                    self.remove_internal(sprite)
                    sprite.remove_internal(self)
            else:
                try:
                    self.remove(*sprite)
                except (TypeError, AttributeError):
                    if hasattr(sprite, "_spritegroup"):
                        for spr in sprite.sprites():
                            if self.has_internal(spr):
                                self.remove_internal(spr)
                                spr.remove_internal(self)
                    elif self.has_internal(sprite):
                        self.remove_internal(sprite)
                        sprite.remove_internal(self)

    def has(self, *sprites):
        """ask if group has a sprite or sprites

        Group.has(sprite or group, ...): return bool

        Returns True if the given sprite or sprites are contained in the
        group. Alternatively, you can get the same information using the
        'in' operator, e.g. 'sprite in group', 'subgroup in group'.

        """
        if not sprites:
            return False  # return False if no sprites passed in

        for sprite in sprites:
            if isinstance(sprite, Sprite):
                # Check for Sprite instance's membership in this group
                if not self.has_internal(sprite):
                    return False
            else:
                try:
                    if not self.has(*sprite):
                        return False
                except (TypeError, AttributeError):
                    if hasattr(sprite, "_spritegroup"):
                        for spr in sprite.sprites():
                            if not self.has_internal(spr):
                                return False
                    else:
                        if not self.has_internal(sprite):
                            return False

        return True

    def update(self, *args, **kwargs):
        """call the update method of every member sprite

        Group.update(*args, **kwargs): return None

        Calls the update method of every member sprite. All arguments that
        were passed to this method are passed to the Sprite update function.

        """
        for sprite in self._spritelist:
            sprite.update(*args, **kwargs)

    def draw(self, surface):
        """draw all sprites onto the surface

        Group.draw(surface): return Rect_list

        Draws all of the member sprites onto the given surface.

        """
        if self.should_rebuild_draw_list:
            self._rebuild_draw_list()
            self.should_rebuild_draw_list = False

        surface.fblits(self._draw_list)

        self.lostsprites[:] = []
        dirty = self.lostsprites

        return dirty

    def clear(self, surface, bgd):
        """erase the previous position of all sprites

        Group.clear(surface, bgd): return None

        Clears the area under every drawn sprite in the group. The bgd
        argument should be Surface which is the same dimensions as the
        screen surface. The bgd could also be a function which accepts
        the given surface and the area to be cleared as arguments.

        """
        if callable(bgd):
            for lost_clear_rect in self.lostsprites:
                bgd(surface, lost_clear_rect)
            for _, clear_rect in self._draw_list:
                if clear_rect is not None:
                    bgd(surface, clear_rect)
        else:
            surface_blit = surface.blit
            for lost_clear_rect in self.lostsprites:
                surface_blit(bgd, lost_clear_rect, lost_clear_rect)
            for _, clear_rect in self._draw_list:
                if clear_rect is not None:
                    surface_blit(bgd, clear_rect, clear_rect)

    def empty(self):
        """remove all sprites

        Group.empty(): return None

        Removes all the sprites from the group.

        """
        for index, sprite in enumerate(self._spritelist):
            self.__add_sprite_drawn_rect_to_lost(index)
            sprite.remove_internal(self)
        self._spritelist.clear()
        self._draw_list.clear()

    def __bool__(self):
        return bool(self._spritelist)

    def __len__(self):
        """return number of sprites in group

        Group.len(group): return int

        Returns the number of sprites contained in the group.

        """
        return len(self._spritelist)

    def __repr__(self):
        return f"<{self.__class__.__name__}({len(self)} sprites)>"

    def _rebuild_draw_list(self):
        self._draw_list = [(sprite.image, sprite.rect) for sprite in self._spritelist]

    def __add_sprite_drawn_rect_to_lost(self, sprite_index):
        if sprite_index < len(self._draw_list):
            self.lostsprites.append(self._draw_list[sprite_index][1])

    @property
    def spritedict(self):
        warn(
            "Direct access to undocumented spritedict attribute will "
            "be removed from Group in 2.6.0. Use .sprites() instead to get "
            "access to sprites.",
            DeprecationWarning,
            stacklevel=2,
        )
        if self._draw_list:
            return {sprite: sprite.rect for sprite in self._spritelist}
        return {sprite: None for sprite in self._spritelist}

    @spritedict.setter
    def spritedict(self, _):
        raise AttributeError(
            "Ability to set undocumented spritedict attribute has been removed."
            "The attribute will be removed entirely from Group in 2.6.0. "
            "Use .sprites() instead to get access to sprites."
        )


class Group(AbstractGroup):
    """container class for many Sprites

    pygame.sprite.Group(*sprites): return Group

    A simple container for Sprite objects. This class can be subclassed to
    create containers with more specific behaviors. The constructor takes any
    number of Sprite arguments to add to the Group. The group supports the
    following standard Python operations:

        in      test if a Sprite is contained
        len     the number of Sprites contained
        bool    test if any Sprites are contained
        iter    iterate through all the Sprites

    The Sprites in the Group are not ordered, so the Sprites are drawn and
    iterated over in no particular order.

    """

    def __init__(self, *sprites):
        AbstractGroup.__init__(self)
        self.add(*sprites)


class RenderPlain(Group):
    def __init__(self, *sprites):
        super().__init__(*sprites)
        warn(
            "This class is deprecated and will be removed in a future version.",
            DeprecationWarning,
            stacklevel=2,
        )


class RenderClear(Group):
    def __init__(self, *sprites):
        super().__init__(*sprites)
        warn(
            "This class is deprecated and will be removed in a future version.",
            DeprecationWarning,
            stacklevel=2,
        )


class RenderUpdates(Group):
    """Group class that tracks dirty updates

    pygame.sprite.RenderUpdates(*sprites): return RenderUpdates

    This class is derived from pygame.sprite.Group(). It has an enhanced draw
    method that tracks the changed areas of the screen.

    """

    def __init__(self, *sprites):
        Group.__init__(self, sprites)
        self.__spritedict = {}

    @property
    def spritedict(self):
        return self.__spritedict

    @spritedict.setter
    def spritedict(self, new_dict):
        self.__spritedict = new_dict

    def add_internal(
        self,
        sprite,
        layer=None,
        # noqa pylint: disable=unused-argument; supporting legacy derived classes that override in non-pythonic way
    ):
        """
        For adding a sprite to this group internally.

        :param sprite: The sprite we are adding.
        :param layer: the layer to add to, if the group type supports layers
        """
        super().add_internal(sprite, layer)
        self.spritedict[sprite] = None

    def remove_internal(self, sprite):
        """
        For removing a sprite from this group internally.

        :param sprite: The sprite we are removing.
        """
        super().remove_internal(sprite)
        lost_rect = self.spritedict[sprite]
        if lost_rect:
            self.lostsprites.append(lost_rect)
        del self.spritedict[sprite]

    def clear(self, surface, bgd):
        """erase the previous position of all sprites

        Group.clear(surface, bgd): return None

        Clears the area under every drawn sprite in the group. The bgd
        argument should be Surface which is the same dimensions as the
        screen surface. The bgd could also be a function which accepts
        the given surface and the area to be cleared as arguments.

        """
        if callable(bgd):
            for lost_clear_rect in self.lostsprites:
                bgd(surface, lost_clear_rect)
            for clear_rect in self.spritedict.values():
                if clear_rect:
                    bgd(surface, clear_rect)
        else:
            surface_blit = surface.blit
            for lost_clear_rect in self.lostsprites:
                surface_blit(bgd, lost_clear_rect, lost_clear_rect)
            for clear_rect in self.spritedict.values():
                if clear_rect:
                    surface_blit(bgd, clear_rect, clear_rect)

    def draw(self, surface):
        surface_blit = surface.blit
        dirty = self.lostsprites
        self.lostsprites = []
        dirty_append = dirty.append
        for sprite in self.sprites():
            old_rect = self.spritedict[sprite]
            new_rect = surface_blit(sprite.image, sprite.rect)
            if old_rect:
                if new_rect.colliderect(old_rect):
                    dirty_append(new_rect.union(old_rect))
                else:
                    dirty_append(new_rect)
                    dirty_append(old_rect)
            else:
                dirty_append(new_rect)
            self.spritedict[sprite] = new_rect
        return dirty


class OrderedUpdates(RenderUpdates):
    def __init__(self, *sprites):
        super().__init__(*sprites)
        warn(
            "OrderedUpdates is now just an alias to RenderUpdates, order of "
            "sprites is now maintained in all sprite Group classes. This "
            "class is deprecated and will be removed in a future version.",
            DeprecationWarning,
            stacklevel=2,
        )


class LayeredUpdates(AbstractGroup):
    """LayeredUpdates Group handles layers, which are drawn like RenderUpdates

    pygame.sprite.LayeredUpdates(*sprites, **kwargs): return LayeredUpdates

    This group is fully compatible with pygame.sprite.Sprite.
    New in pygame 1.8.0

    """

    _init_rect = Rect(0, 0, 0, 0)

    def __init__(self, *sprites, **kwargs):
        """initialize an instance of LayeredUpdates with the given attributes

        You can set the default layer through kwargs using 'default_layer'
        and an integer for the layer. The default layer is 0.

        If the sprite you add has an attribute _layer, then that layer will be
        used. If **kwarg contains 'layer', then the passed sprites will be
        added to that layer (overriding the sprite._layer attribute). If
        neither the sprite nor **kwarg has a 'layer', then the default layer is
        used to add the sprites.

        """
        self._spritelayers = {}
        AbstractGroup.__init__(self)
        self.__spritedict = {}
        self._default_layer = kwargs.get("default_layer", 0)

        self.add(*sprites, **kwargs)

    @property
    def spritedict(self):
        return self.__spritedict

    @spritedict.setter
    def spritedict(self, new_dict):
        self.__spritedict = new_dict

    def add_internal(self, sprite, layer=None):
        """Do not use this method directly.

        It is used by the group to add a sprite internally.

        """
        self.spritedict[sprite] = self._init_rect

        if layer is None:
            try:
                layer = sprite.layer
            except AttributeError:
                layer = self._default_layer
                setattr(sprite, "_layer", layer)
        elif hasattr(sprite, "_layer"):
            setattr(sprite, "_layer", layer)

        sprites = self._spritelist  # speedup
        sprites_layers = self._spritelayers
        sprites_layers[sprite] = layer

        # add the sprite at the right position
        # bisect algorithmus
        leng = len(sprites)
        low = mid = 0
        high = leng - 1
        while low <= high:
            mid = low + (high - low) // 2
            if sprites_layers[sprites[mid]] <= layer:
                low = mid + 1
            else:
                high = mid - 1
        # linear search to find final position
        while mid < leng and sprites_layers[sprites[mid]] <= layer:
            mid += 1
        sprites.insert(mid, sprite)

    def add(self, *sprites, **kwargs):
        """add a sprite or sequence of sprites to a group

        LayeredUpdates.add(*sprites, **kwargs): return None

        If the sprite you add has an attribute _layer, then that layer will be
        used. If **kwarg contains 'layer', then the passed sprites will be
        added to that layer (overriding the sprite._layer attribute). If
        neither the sprite nor **kwarg has a 'layer', then the default layer is
        used to add the sprites.

        """

        if not sprites:
            return
        layer = kwargs["layer"] if "layer" in kwargs else None
        for sprite in sprites:
            # It's possible that some sprite is also an iterator.
            # If this is the case, we should add the sprite itself,
            # and not the iterator object.
            if isinstance(sprite, Sprite):
                if not self.has_internal(sprite):
                    self.add_internal(sprite, layer)
                    sprite.add_internal(self)
            else:
                try:
                    # See if sprite is an iterator, like a list or sprite
                    # group.
                    self.add(*sprite, **kwargs)
                except (TypeError, AttributeError):
                    # Not iterable. This is probably a sprite that is not an
                    # instance of the Sprite class or is not an instance of a
                    # subclass of the Sprite class. Alternately, it could be an
                    # old-style sprite group.
                    if hasattr(sprite, "_spritegroup"):
                        for spr in sprite.sprites():
                            if not self.has_internal(spr):
                                self.add_internal(spr, layer)
                                spr.add_internal(self)
                    elif not self.has_internal(sprite):
                        self.add_internal(sprite, layer)
                        sprite.add_internal(self)

    def remove_internal(self, sprite):
        """Do not use this method directly.

        The group uses it to add a sprite.

        """
        self._spritelist.remove(sprite)
        # these dirty rects are suboptimal for one frame
        old_rect = self.spritedict[sprite]
        if old_rect is not self._init_rect:
            self.lostsprites.append(old_rect)  # dirty rect
        if hasattr(sprite, "rect"):
            self.lostsprites.append(sprite.rect)  # dirty rect

        del self.spritedict[sprite]
        del self._spritelayers[sprite]

    def sprites(self):
        """return an ordered list of sprites (first back, last top).

        LayeredUpdates.sprites(): return sprites

        """
        return self._spritelist.copy()

    def draw(self, surface):
        """draw all sprites in the right order onto the passed surface

        LayeredUpdates.draw(surface): return Rect_list

        """
        spritedict = self.spritedict
        surface_blit = surface.blit
        dirty = self.lostsprites
        self.lostsprites = []
        dirty_append = dirty.append
        init_rect = self._init_rect
        for spr in self.sprites():
            rec = spritedict[spr]
            newrect = surface_blit(spr.image, spr.rect)
            if rec is init_rect:
                dirty_append(newrect)
            else:
                if newrect.colliderect(rec):
                    dirty_append(newrect.union(rec))
                else:
                    dirty_append(newrect)
                    dirty_append(rec)
            spritedict[spr] = newrect
        return dirty

    def get_sprites_at(self, pos):
        """return a list with all sprites at that position

        LayeredUpdates.get_sprites_at(pos): return colliding_sprites

        Bottom sprites are listed first; the top ones are listed last.

        """
        _sprites = self._spritelist
        rect = Rect(pos, (1, 1))
        colliding_idx = rect.collidelistall(_sprites)
        return [_sprites[i] for i in colliding_idx]

    def get_sprite(self, idx):
        """return the sprite at the index idx from the groups sprites

        LayeredUpdates.get_sprite(idx): return sprite

        Raises IndexOutOfBounds if the idx is not within range.

        """
        return self._spritelist[idx]

    def remove_sprites_of_layer(self, layer_nr):
        """remove all sprites from a layer and return them as a list

        LayeredUpdates.remove_sprites_of_layer(layer_nr): return sprites

        """
        sprites = self.get_sprites_from_layer(layer_nr)
        self.remove(*sprites)
        return sprites

    # layer methods
    def layers(self):
        """return a list of unique defined layers defined.

        LayeredUpdates.layers(): return layers

        """
        return sorted(set(self._spritelayers.values()))

    def change_layer(self, sprite, new_layer):
        """change the layer of the sprite

        LayeredUpdates.change_layer(sprite, new_layer): return None

        The sprite must have been added to the renderer already. This is not
        checked.

        """
        sprites = self._spritelist  # speedup
        sprites_layers = self._spritelayers  # speedup

        sprites.remove(sprite)
        sprites_layers.pop(sprite)

        # add the sprite at the right position
        # bisect algorithmus
        leng = len(sprites)
        low = mid = 0
        high = leng - 1
        while low <= high:
            mid = low + (high - low) // 2
            if sprites_layers[sprites[mid]] <= new_layer:
                low = mid + 1
            else:
                high = mid - 1
        # linear search to find final position
        while mid < leng and sprites_layers[sprites[mid]] <= new_layer:
            mid += 1
        sprites.insert(mid, sprite)
        if hasattr(sprite, "_layer"):
            setattr(sprite, "_layer", new_layer)

        # add layer info
        sprites_layers[sprite] = new_layer

    def get_layer_of_sprite(self, sprite):
        """return the layer that sprite is currently in

        If the sprite is not found, then it will return the default layer.

        """
        return self._spritelayers.get(sprite, self._default_layer)

    def get_top_layer(self):
        """return the top layer

        LayeredUpdates.get_top_layer(): return layer

        """
        return self._spritelayers[self._spritelist[-1]]

    def get_bottom_layer(self):
        """return the bottom layer

        LayeredUpdates.get_bottom_layer(): return layer

        """
        return self._spritelayers[self._spritelist[0]]

    def move_to_front(self, sprite):
        """bring the sprite to front layer

        LayeredUpdates.move_to_front(sprite): return None

        Brings the sprite to front by changing the sprite layer to the top-most
        layer. The sprite is added at the end of the list of sprites in that
        top-most layer.

        """
        self.change_layer(sprite, self.get_top_layer())

    def move_to_back(self, sprite):
        """move the sprite to the bottom layer

        LayeredUpdates.move_to_back(sprite): return None

        Moves the sprite to the bottom layer by moving it to a new layer below
        the current bottom layer.

        """
        self.change_layer(sprite, self.get_bottom_layer() - 1)

    def get_top_sprite(self):
        """return the topmost sprite

        LayeredUpdates.get_top_sprite(): return Sprite

        """
        return self._spritelist[-1]

    def get_sprites_from_layer(self, layer):
        """return all sprites from a layer ordered as they were added

        LayeredUpdates.get_sprites_from_layer(layer): return sprites

        Returns all sprites from a layer. The sprites are ordered in the
        sequence that they were added. (The sprites are not removed from the
        layer).

        """
        sprites = []
        sprites_append = sprites.append
        sprite_layers = self._spritelayers
        for spr in self._spritelist:
            if sprite_layers[spr] == layer:
                sprites_append(spr)
            elif sprite_layers[spr] > layer:
                # break after because no other will
                # follow with same layer
                break
        return sprites

    def switch_layer(self, layer1_nr, layer2_nr):
        """switch the sprites from layer1_nr to layer2_nr

        LayeredUpdates.switch_layer(layer1_nr, layer2_nr): return None

        The layers number must exist. This method does not check for the
        existence of the given layers.

        """
        sprites1 = self.remove_sprites_of_layer(layer1_nr)
        for spr in self.get_sprites_from_layer(layer2_nr):
            self.change_layer(spr, layer1_nr)
        self.add(layer=layer2_nr, *sprites1)


class LayeredDirty(LayeredUpdates):
    """LayeredDirty Group is for DirtySprites; subclasses LayeredUpdates

    pygame.sprite.LayeredDirty(*sprites, **kwargs): return LayeredDirty

    This group requires pygame.sprite.DirtySprite or any sprite that
    has the following attributes:
        image, rect, dirty, visible, blendmode (see doc of DirtySprite).

    It uses the dirty flag technique and is therefore faster than
    pygame.sprite.RenderUpdates if you have many static sprites.  It
    also switches automatically between dirty rect updating and full
    screen drawing, so you do not have to worry which would be faster.

    As with the pygame.sprite.Group, you can specify some additional attributes
    through kwargs:
        _use_update: True/False   (default is False)
        _default_layer: default layer where the sprites without a layer are
            added
        _time_threshold: threshold time for switching between dirty rect mode
            and fullscreen mode; defaults to updating at 80 frames per second,
            which is equal to 1000.0 / 80.0

    New in pygame 1.8.0

    """

    def __init__(self, *sprites, **kwargs):
        """initialize group.

        pygame.sprite.LayeredDirty(*sprites, **kwargs): return LayeredDirty

        You can specify some additional attributes through kwargs:
            _use_update: True/False   (default is False)
            _default_layer: default layer where the sprites without a layer are
                added
            _time_threshold: threshold time for switching between dirty rect
                mode and fullscreen mode; defaults to updating at 80 frames per
                second, which is equal to 1000.0 / 80.0

        """
        LayeredUpdates.__init__(self, *sprites, **kwargs)
        self._clip = None

        self._use_update = False

        self._time_threshold = 1000.0 / 80.0  # 1000.0 / fps

        self._bgd = None
        for key, val in kwargs.items():
            if key in ["_use_update", "_time_threshold", "_default_layer"] and hasattr(
                self, key
            ):
                setattr(self, key, val)

    def add_internal(self, sprite, layer=None):
        """Do not use this method directly.

        It is used by the group to add a sprite internally.

        """
        # check if all needed attributes are set
        if not hasattr(sprite, "dirty"):
            raise AttributeError()
        if not hasattr(sprite, "visible"):
            raise AttributeError()
        if not hasattr(sprite, "blendmode"):
            raise AttributeError()

        if not isinstance(sprite, DirtySprite):
            raise TypeError()

        if sprite.dirty == 0:  # set it dirty if it is not
            sprite.dirty = 1

        LayeredUpdates.add_internal(self, sprite, layer)

    def draw(self, surface, bgd=None):  # noqa pylint: disable=arguments-differ; unable to change public interface
        """draw all sprites in the right order onto the given surface

        LayeredDirty.draw(surface, bgd=None): return Rect_list

        You can pass the background too. If a self.bgd is already set to some
        value that is not None, then the bgd argument has no effect.

        """
        # functions and classes assigned locally to speed up loops
        orig_clip = surface.get_clip()
        latest_clip = self._clip
        if latest_clip is None:
            latest_clip = orig_clip

        local_sprites = self._spritelist
        local_old_rect = self.spritedict
        local_update = self.lostsprites
        rect_type = Rect

        surf_blit_func = surface.blit
        if bgd is not None:
            self._bgd = bgd
        local_bgd = self._bgd

        surface.set_clip(latest_clip)
        # -------
        # 0. decide whether to render with update or flip
        start_time = get_ticks()
        if self._use_update:  # dirty rects mode
            # 1. find dirty area on screen and put the rects into
            # self.lostsprites still not happy with that part
            self._find_dirty_area(
                latest_clip,
                local_old_rect,
                rect_type,
                local_sprites,
                local_update,
                local_update.append,
                self._init_rect,
            )
            # can it be done better? because that is an O(n**2) algorithm in
            # worst case

            # clear using background
            if local_bgd is not None:
                for rec in local_update:
                    surf_blit_func(local_bgd, rec, rec)

            # 2. draw
            self._draw_dirty_internal(
                local_old_rect, rect_type, local_sprites, surf_blit_func, local_update
            )
            local_ret = list(local_update)
        else:  # flip, full screen mode
            if local_bgd is not None:
                surf_blit_func(local_bgd, (0, 0))
            for spr in local_sprites:
                if spr.visible:
                    local_old_rect[spr] = surf_blit_func(
                        spr.image, spr.rect, spr.source_rect, spr.blendmode
                    )
            # return only the part of the screen changed
            local_ret = [rect_type(latest_clip)]

        # timing for switching modes
        # How may a good threshold be found? It depends on the hardware.
        end_time = get_ticks()
        if end_time - start_time > self._time_threshold:
            self._use_update = False
        else:
            self._use_update = True

        # empty dirty rects list
        local_update[:] = []

        # -------
        # restore original clip
        surface.set_clip(orig_clip)
        return local_ret

    @staticmethod
    def _draw_dirty_internal(_old_rect, _rect, _sprites, _surf_blit, _update):
        for spr in _sprites:
            if spr.dirty < 1 and spr.visible:
                # sprite not dirty; blit only the intersecting part
                if spr.source_rect is not None:
                    # For possible future speed up, source_rect's data
                    # can be pre-fetched outside of this loop.
                    _spr_rect = _rect(spr.rect.topleft, spr.source_rect.size)
                    rect_offset_x = spr.source_rect[0] - _spr_rect[0]
                    rect_offset_y = spr.source_rect[1] - _spr_rect[1]
                else:
                    _spr_rect = spr.rect
                    rect_offset_x = -_spr_rect[0]
                    rect_offset_y = -_spr_rect[1]

                _spr_rect_clip = _spr_rect.clip

                for idx in _spr_rect.collidelistall(_update):
                    # clip
                    clip = _spr_rect_clip(_update[idx])
                    _surf_blit(
                        spr.image,
                        clip,
                        (
                            clip[0] + rect_offset_x,
                            clip[1] + rect_offset_y,
                            clip[2],
                            clip[3],
                        ),
                        spr.blendmode,
                    )
            else:  # dirty sprite
                if spr.visible:
                    _old_rect[spr] = _surf_blit(
                        spr.image, spr.rect, spr.source_rect, spr.blendmode
                    )
                if spr.dirty == 1:
                    spr.dirty = 0

    @staticmethod
    def _find_dirty_area(
        _clip, _old_rect, _rect, _sprites, _update, _update_append, init_rect
    ):
        for spr in _sprites:
            if spr.dirty > 0:
                # chose the right rect
                if spr.source_rect:
                    _union_rect = _rect(spr.rect.topleft, spr.source_rect.size)
                else:
                    _union_rect = _rect(spr.rect)

                _union_rect_collidelist = _union_rect.collidelist
                _union_rect_union_ip = _union_rect.union_ip
                i = _union_rect_collidelist(_update)
                while i > -1:
                    _union_rect_union_ip(_update[i])
                    del _update[i]
                    i = _union_rect_collidelist(_update)
                _update_append(_union_rect.clip(_clip))

                if _old_rect[spr] is not init_rect:
                    _union_rect = _rect(_old_rect[spr])
                    _union_rect_collidelist = _union_rect.collidelist
                    _union_rect_union_ip = _union_rect.union_ip
                    i = _union_rect_collidelist(_update)
                    while i > -1:
                        _union_rect_union_ip(_update[i])
                        del _update[i]
                        i = _union_rect_collidelist(_update)
                    _update_append(_union_rect.clip(_clip))

    def clear(self, surface, bgd):
        """use to set background

        Group.clear(surface, bgd): return None

        """
        self._bgd = bgd

    def repaint_rect(self, screen_rect):
        """repaint the given area

        LayeredDirty.repaint_rect(screen_rect): return None

        screen_rect is in screen coordinates.

        """
        if self._clip:
            self.lostsprites.append(screen_rect.clip(self._clip))
        else:
            self.lostsprites.append(Rect(screen_rect))

    def set_clip(self, screen_rect=None):
        """clip the area where to draw; pass None (default) to reset the clip

        LayeredDirty.set_clip(screen_rect=None): return None

        """
        if screen_rect is None:
            self._clip = pygame.display.get_surface().get_rect()
        else:
            self._clip = screen_rect
        self._use_update = False

    def get_clip(self):
        """get the area where drawing will occur

        LayeredDirty.get_clip(): return Rect

        """
        return self._clip

    def change_layer(self, sprite, new_layer):
        """change the layer of the sprite

        LayeredUpdates.change_layer(sprite, new_layer): return None

        The sprite must have been added to the renderer already. This is not
        checked.

        """
        LayeredUpdates.change_layer(self, sprite, new_layer)
        if sprite.dirty == 0:
            sprite.dirty = 1

    def set_timing_treshold(self, time_ms):
        """set the threshold in milliseconds

        set_timing_treshold(time_ms): return None

        Defaults to 1000.0 / 80.0. This means that the screen will be painted
        using the flip method rather than the update method if the update
        method is taking so long to update the screen that the frame rate falls
        below 80 frames per second.

        Raises TypeError if time_ms is not int or float.

        """
        warn(
            "This function will be removed, use set_timing_threshold function instead",
            DeprecationWarning,
        )
        self.set_timing_threshold(time_ms)

    def set_timing_threshold(self, time_ms):
        """set the threshold in milliseconds

        set_timing_threshold(time_ms): return None

        Defaults to 1000.0 / 80.0. This means that the screen will be painted
        using the flip method rather than the update method if the update
        method is taking so long to update the screen that the frame rate falls
        below 80 frames per second.

        Raises TypeError if time_ms is not int or float.

        """
        if isinstance(time_ms, (int, float)):
            self._time_threshold = time_ms
        else:
            raise TypeError(
                f"Expected numeric value, got {time_ms.__class__.__name__} instead"
            )


class GroupSingle(AbstractGroup):
    """A group container that holds a single most recent item.

    This class works just like a regular group, but it only keeps a single
    sprite in the group. Whatever sprite has been added to the group last will
    be the only sprite in the group.

    You can access its one sprite as the .sprite attribute.  Assigning to this
    attribute will properly remove the old sprite and then add the new one.

    """

    def __init__(self, sprite=None):
        AbstractGroup.__init__(self)
        self.__sprite = None
        if sprite is not None:
            self.add(sprite)

    def copy(self):
        return GroupSingle(self.__sprite)

    def sprites(self):
        if self.__sprite is not None:
            return [self.__sprite]
        return []

    def add_internal(self, sprite, layer=None):
        if self.__sprite is not None:
            self.__sprite.remove_internal(self)
            self.remove_internal(self.__sprite)
        self.__sprite = sprite

    def __bool__(self):
        return self.__sprite is not None

    def _get_sprite(self):
        return self.__sprite

    def _set_sprite(self, sprite):
        self.add_internal(sprite)
        sprite.add_internal(self)
        return sprite

    @property
    def sprite(self):
        """
        Property for the single sprite contained in this group

        :return: The sprite.
        """
        return self._get_sprite()

    @sprite.setter
    def sprite(self, sprite_to_set):
        self._set_sprite(sprite_to_set)

    def remove_internal(self, sprite):
        if sprite is self.__sprite:
            self.__sprite = None
        if sprite in self._spritelist:
            AbstractGroup.remove_internal(self, sprite)

    def has_internal(self, sprite):
        return self.__sprite is sprite

    # Optimizations...
    def __contains__(self, sprite):
        return self.__sprite is sprite


# Some different collision detection functions that could be used.
def collide_rect(left, right):
    """collision detection between two sprites, using rects.

    pygame.sprite.collide_rect(left, right): return bool

    Tests for collision between two sprites. Uses the pygame.Rect colliderect
    function to calculate the collision. It is intended to be passed as a
    collided callback function to the *collide functions. Sprites must have
    "rect" attributes.

    New in pygame 1.8.0

    """
    return left.rect.colliderect(right.rect)


class collide_rect_ratio:  # noqa pylint: disable=invalid-name; this is a function-like class
    """A callable class that checks for collisions using scaled rects

    The class checks for collisions between two sprites using a scaled version
    of the sprites' rects. Is created with a ratio; the instance is then
    intended to be passed as a collided callback function to the *collide
    functions.

    New in pygame 1.8.1

    """

    def __init__(self, ratio):
        """create a new collide_rect_ratio callable

        Ratio is expected to be a floating point value used to scale
        the underlying sprite rect before checking for collisions.

        """
        self.ratio = ratio

    def __repr__(self):
        """
        Turn the class into a string.
        """
        # pylint: disable=consider-using-f-string
        return "<{klass} @{id:x} {attrs}>".format(
            klass=self.__class__.__name__,
            id=id(self) & 0xFFFFFF,
            attrs=" ".join(f"{k}={v!r}" for k, v in self.__dict__.items()),
        )

    def __call__(self, left, right):
        """detect collision between two sprites using scaled rects

        pygame.sprite.collide_rect_ratio(ratio)(left, right): return bool

        Tests for collision between two sprites. Uses the pygame.Rect
        colliderect function to calculate the collision after scaling the rects
        by the stored ratio. Sprites must have "rect" attributes.

        """

        ratio = self.ratio

        leftrect = left.rect
        width = leftrect.width
        height = leftrect.height
        leftrect = leftrect.inflate(width * ratio - width, height * ratio - height)

        rightrect = right.rect
        width = rightrect.width
        height = rightrect.height
        rightrect = rightrect.inflate(width * ratio - width, height * ratio - height)

        return leftrect.colliderect(rightrect)


def collide_circle(left, right):
    """detect collision between two sprites using circles

    pygame.sprite.collide_circle(left, right): return bool

    Tests for collision between two sprites by testing whether two circles
    centered on the sprites overlap. If the sprites have a "radius" attribute,
    then that radius is used to create the circle; otherwise, a circle is
    created that is big enough to completely enclose the sprite's rect as
    given by the "rect" attribute. This function is intended to be passed as
    a collided callback function to the *collide functions. Sprites must have a
    "rect" and an optional "radius" attribute.

    New in pygame 1.8.0

    """

    xdistance = left.rect.centerx - right.rect.centerx
    ydistance = left.rect.centery - right.rect.centery
    distancesquared = xdistance**2 + ydistance**2

    try:
        leftradius = left.radius
    except AttributeError:
        leftrect = left.rect
        # approximating the radius of a square by using half of the diagonal,
        # might give false positives (especially if it's a long small rect)
        leftradius = 0.5 * ((leftrect.width**2 + leftrect.height**2) ** 0.5)
        # store the radius on the sprite for next time
        left.radius = leftradius

    try:
        rightradius = right.radius
    except AttributeError:
        rightrect = right.rect
        # approximating the radius of a square by using half of the diagonal
        # might give false positives (especially if it's a long small rect)
        rightradius = 0.5 * ((rightrect.width**2 + rightrect.height**2) ** 0.5)
        # store the radius on the sprite for next time
        right.radius = rightradius
    return distancesquared <= (leftradius + rightradius) ** 2


class collide_circle_ratio:  # noqa pylint: disable=invalid-name; this is a function-like class
    """detect collision between two sprites using scaled circles

    This callable class checks for collisions between two sprites using a
    scaled version of a sprite's radius. It is created with a ratio as the
    argument to the constructor. The instance is then intended to be passed as
    a collided callback function to the *collide functions.

    New in pygame 1.8.1

    """

    def __init__(self, ratio):
        """creates a new collide_circle_ratio callable instance

        The given ratio is expected to be a floating point value used to scale
        the underlying sprite radius before checking for collisions.

        When the ratio is ratio=1.0, then it behaves exactly like the
        collide_circle method.

        """
        self.ratio = ratio

    def __repr__(self):
        """
        Turn the class into a string.
        """
        # pylint: disable=consider-using-f-string
        return "<{klass} @{id:x} {attrs}>".format(
            klass=self.__class__.__name__,
            id=id(self) & 0xFFFFFF,
            attrs=" ".join(f"{k}={v!r}" for k, v in self.__dict__.items()),
        )

    def __call__(self, left, right):
        """detect collision between two sprites using scaled circles

        pygame.sprite.collide_circle_radio(ratio)(left, right): return bool

        Tests for collision between two sprites by testing whether two circles
        centered on the sprites overlap after scaling the circle's radius by
        the stored ratio. If the sprites have a "radius" attribute, that is
        used to create the circle; otherwise, a circle is created that is big
        enough to completely enclose the sprite's rect as given by the "rect"
        attribute. Intended to be passed as a collided callback function to the
        *collide functions. Sprites must have a "rect" and an optional "radius"
        attribute.

        """

        ratio = self.ratio
        xdistance = left.rect.centerx - right.rect.centerx
        ydistance = left.rect.centery - right.rect.centery
        distancesquared = xdistance**2 + ydistance**2

        try:
            leftradius = left.radius
        except AttributeError:
            leftrect = left.rect
            leftradius = 0.5 * ((leftrect.width**2 + leftrect.height**2) ** 0.5)
            # store the radius on the sprite for next time
            left.radius = leftradius
        leftradius *= ratio

        try:
            rightradius = right.radius
        except AttributeError:
            rightrect = right.rect
            rightradius = 0.5 * ((rightrect.width**2 + rightrect.height**2) ** 0.5)
            # store the radius on the sprite for next time
            right.radius = rightradius
        rightradius *= ratio

        return distancesquared <= (leftradius + rightradius) ** 2


def collide_mask(left, right):
    """collision detection between two sprites, using masks.

    pygame.sprite.collide_mask(SpriteLeft, SpriteRight): bool

    Tests for collision between two sprites by testing if their bitmasks
    overlap. If the sprites have a "mask" attribute, that is used as the mask;
    otherwise, a mask is created from the sprite image. Intended to be passed
    as a collided callback function to the *collide functions. Sprites must
    have a "rect" and an optional "mask" attribute.

    New in pygame 1.8.0

    """
    xoffset = right.rect[0] - left.rect[0]
    yoffset = right.rect[1] - left.rect[1]
    try:
        leftmask = left.mask
    except AttributeError:
        leftmask = from_surface(left.image)
    try:
        rightmask = right.mask
    except AttributeError:
        rightmask = from_surface(right.image)
    return leftmask.overlap(rightmask, (xoffset, yoffset))


def spritecollide(sprite, group, dokill, collided=None):
    """find Sprites in a Group that intersect another Sprite

    pygame.sprite.spritecollide(sprite, group, dokill, collided=None):
        return Sprite_list

    Return a list containing all Sprites in a Group that intersect with another
    Sprite. Intersection is determined by comparing the Sprite.rect attribute
    of each Sprite.

    The dokill argument is a bool. If set to True, all Sprites that collide
    will be removed from the Group.

    The collided argument is a callback function used to calculate if two
    sprites are colliding. it should take two sprites as values, and return a
    bool value indicating if they are colliding. If collided is not passed, all
    sprites must have a "rect" value, which is a rectangle of the sprite area,
    which will be used to calculate the collision.

    """
    # pull the default collision function in as a local variable outside
    # the loop as this makes the loop run faster
    default_sprite_collide_func = sprite.rect.colliderect

    if dokill:
        crashed = []
        append = crashed.append

        for group_sprite in group.sprites():
            if collided is not None:
                if collided(sprite, group_sprite):
                    group_sprite.kill()
                    append(group_sprite)
            else:
                if default_sprite_collide_func(group_sprite.rect):
                    group_sprite.kill()
                    append(group_sprite)

        return crashed

    if collided is not None:
        return [
            group_sprite for group_sprite in group if collided(sprite, group_sprite)
        ]

    return [
        group_sprite
        for group_sprite in group
        if default_sprite_collide_func(group_sprite.rect)
    ]


def groupcollide(groupa, groupb, dokilla, dokillb, collided=None):
    """detect collision between a group and another group

    pygame.sprite.groupcollide(groupa, groupb, dokilla, dokillb):
        return dict

    Given two groups, this will find the intersections between all sprites in
    each group. It returns a dictionary of all sprites in the first group that
    collide. The value for each item in the dictionary is a list of the sprites
    in the second group it collides with. The two dokill arguments control if
    the sprites from either group will be automatically removed from all
    groups. Collided is a callback function used to calculate if two sprites
    are colliding. it should take two sprites as values, and return a bool
    value indicating if they are colliding. If collided is not passed, all
    sprites must have a "rect" value, which is a rectangle of the sprite area
    that will be used to calculate the collision.

    """
    crashed = {}
    # pull the collision function in as a local variable outside
    # the loop as this makes the loop run faster
    sprite_collide_func = spritecollide
    if dokilla:
        for group_a_sprite in groupa.sprites():
            collision = sprite_collide_func(group_a_sprite, groupb, dokillb, collided)
            if collision:
                crashed[group_a_sprite] = collision
                group_a_sprite.kill()
    else:
        for group_a_sprite in groupa:
            collision = sprite_collide_func(group_a_sprite, groupb, dokillb, collided)
            if collision:
                crashed[group_a_sprite] = collision
    return crashed


def spritecollideany(sprite, group, collided=None):
    """finds any sprites in a group that collide with the given sprite

    pygame.sprite.spritecollideany(sprite, group): return sprite

    Given a sprite and a group of sprites, this will return any single
    sprite that collides with the given sprite. If there are no
    collisions, then this returns None.

    If you don't need all the features of the spritecollide function, this
    function will be a bit quicker.

    Collided is a callback function used to calculate if two sprites are
    colliding. It should take two sprites as values and return a bool value
    indicating if they are colliding. If collided is not passed, then all
    sprites must have a "rect" value, which is a rectangle of the sprite area,
    which will be used to calculate the collision.


    """
    # pull the default collision function in as a local variable outside
    # the loop as this makes the loop run faster
    default_sprite_collide_func = sprite.rect.colliderect

    if collided is not None:
        for group_sprite in group:
            if collided(sprite, group_sprite):
                return group_sprite
    else:
        # Special case old behaviour for speed.
        for group_sprite in group:
            if default_sprite_collide_func(group_sprite.rect):
                return group_sprite
    return None<|MERGE_RESOLUTION|>--- conflicted
+++ resolved
@@ -412,16 +412,10 @@
 
         :param sprite: The sprite we are removing.
         """
-<<<<<<< HEAD
         sprite_index = self._spritelist.index(sprite)
         self.__add_sprite_drawn_rect_to_lost(sprite_index)
         self._spritelist.pop(sprite_index)
         self.should_rebuild_draw_list = True
-=======
-        if lost_rect := self.spritedict[sprite]:
-            self.lostsprites.append(lost_rect)
-        del self.spritedict[sprite]
->>>>>>> 622320c8
 
     def has_internal(self, sprite):
         """
